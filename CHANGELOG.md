--- conflicted
+++ resolved
@@ -17,11 +17,9 @@
 * The running of manual plugin hooks is now always included in Certbot's log
   output.
 * Tests execution for certbot, certbot-apache and certbot-nginx packages now relies on pytest.
-<<<<<<< HEAD
 * An ACME CA server may return a "Retry-After" HTTP header on authorization polling, as
   specified in the ACME protocol, to indicate when the next polling should occur. Certbot now
   reads this header if set and respect its value.
-=======
 * The `acme` module avoids sending the `keyAuthorization` field in the JWS
   payload when responding to a challenge as the field is not included in the
   current ACME protocol. To ease the migration path for ACME CA servers,
@@ -29,7 +27,6 @@
   `keyAuthorization` field but will temporarily retry the request with the
   field included if a `malformed` error is received. This fallback will be
   removed in version 0.34.0.
->>>>>>> a809c369
 
 ### Fixed
 
