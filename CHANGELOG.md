--- conflicted
+++ resolved
@@ -110,12 +110,10 @@
   `malformed` error to be received from the ACME server.
 * Linode DNS plugin now supports api keys created from their new panel
   at [cloud.linode.com](https://cloud.linode.com)
-<<<<<<< HEAD
 
 ### Fixed
 
 * Fixed Google DNS Challenge issues when private zones exist
-=======
 * Adding a warning noting that future versions of Certbot will automatically configure the
   webserver so that all requests redirect to secure HTTPS access. You can control this
   behavior and disable this warning with the --redirect and --no-redirect flags.
@@ -130,7 +128,6 @@
 * Convert the tsig algorithm specified in the certbot_dns_rfc2136 configuration file to
   all uppercase letters before validating. This makes the value in the config case
   insensitive.
->>>>>>> dde16df7
 
 Despite us having broken lockstep, we are continuing to release new versions of
 all Certbot components during releases for the time being, however, the only
