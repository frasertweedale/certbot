language: python

cache:
    directories:
        - $HOME/.cache/pip

before_install:
  # In the test-everything branch, we merge master before running tests.
  # This is because we want test-everything to test the code in master nightly
  # in a Travis cron, but with a different set of tests than master has
  # in .travis.yml.
  - cp .travis.yml /tmp/travis.yml
  - git pull origin master --strategy=recursive --strategy-option=theirs --no-edit
  - if ! git diff .travis.yml /tmp/travis.yml ; then echo "Please merge master into test-everything"; exit 1; fi
  - '([ $TRAVIS_OS_NAME == linux ] && dpkg -s libaugeas0) || (brew update && brew install augeas && brew upgrade python python3 && brew link python)'

before_script:
  - 'if [ $TRAVIS_OS_NAME = osx ] ; then ulimit -n 1024 ; fi'

matrix:
  include:
    - python: "2.7"
<<<<<<< HEAD
      env: TOXENV=cover FYI="this also tests py27"
    - python: "2.7"
      env: TOXENV=lint
    - python: "2.7"
      env: TOXENV=py27-nginx-oldest BOULDER_INTEGRATION=v1
      sudo: required
      services: docker
    - python: "2.7"
      env: TOXENV=py27-nginx-oldest BOULDER_INTEGRATION=v2
=======
      env: BOULDER_INTEGRATION=v1 INTEGRATION_TEST=all TOXENV=py27_install
>>>>>>> 6e23b81d
      sudo: required
      services: docker
    - python: "2.7"
      env: BOULDER_INTEGRATION=v2 INTEGRATION_TEST=all TOXENV=py27_install
      sudo: required
      services: docker
    - python: "2.7"
      env: TOXENV=py27_install BOULDER_INTEGRATION=v1
      sudo: required
      services: docker
    - python: "2.7"
      env: TOXENV='py27-{acme,apache,certbot,dns,postfix}-oldest'
    - sudo: required
      env: TOXENV=apache_compat
      services: docker
    - sudo: required
      env: TOXENV=nginx_compat
      services: docker
    - sudo: required
      env: TOXENV=le_auto_precise
      services: docker
    - sudo: required
      env: TOXENV=le_auto_trusty
      services: docker
    - sudo: required
      env: TOXENV=le_auto_wheezy
      services: docker
    - sudo: required
      env: TOXENV=le_auto_centos6
      services: docker
    - sudo: required
      env: TOXENV=docker_dev
      services: docker
      addons:
        apt:
          packages:  # don't install nginx and apache
          - libaugeas0
    - python: "2.7"
      env: TOXENV=apacheconftest
      sudo: required
    - python: "3.4"
      env: TOXENV=py34 BOULDER_INTEGRATION=v1
      sudo: required
      services: docker
    - python: "3.4"
      env: TOXENV=mypy
    - python: "3.5"
      env: TOXENV=mypy
    - python: "3.4"
      env: TOXENV=py34 BOULDER_INTEGRATION=v2
      sudo: required
      services: docker
    - python: "3.5"
      env: TOXENV=py35 BOULDER_INTEGRATION=v1
      sudo: required
      services: docker
    - python: "3.5"
      env: TOXENV=py35 BOULDER_INTEGRATION=v2
      sudo: required
      services: docker
    - python: "3.6"
      env: TOXENV=py36 BOULDER_INTEGRATION=v1
      sudo: required
      services: docker
    - python: "3.6"
      env: TOXENV=py36 BOULDER_INTEGRATION=v2
      sudo: required
      services: docker
    - python: "3.7"
      dist: xenial
      env: TOXENV=py37 BOULDER_INTEGRATION=v1
      sudo: required
      services: docker
    - python: "3.7"
      dist: xenial
      env: TOXENV=py37 BOULDER_INTEGRATION=v2
      sudo: required
      services: docker
    - python: "2.7"
      env: TOXENV=nginxroundtrip
    - language: generic
      env: TOXENV=py27
      os: osx
    - language: generic
      env: TOXENV=py37
      os: osx


# Only build pushes to the master branch, PRs, and branches beginning with
# `test-` or of the form `digit(s).digit(s).x`. This reduces the number of
# simultaneous Travis runs, which speeds turnaround time on review since there
# is a cap of on the number of simultaneous runs.
branches:
  only:
    - master
    - /^\d+\.\d+\.x$/
    - /^test-.*$/

# container-based infrastructure
sudo: false

addons:
  apt:
    packages:  # Keep in sync with letsencrypt-auto-source/pieces/bootstrappers/deb_common.sh and Boulder.
    - python-dev
    - python-virtualenv
    - gcc
    - libaugeas0
    - libssl-dev
    - libffi-dev
    - ca-certificates
    # For certbot-nginx integration testing
    - nginx-light
    - openssl

install: "travis_retry $(command -v pip || command -v pip3) install codecov tox"
script:
    - travis_retry tox
    - '[ -z "${BOULDER_INTEGRATION+x}" ] || (travis_retry tests/boulder-fetch.sh && tests/tox-boulder-integration.sh)'

after_success: '[ "$TOXENV" == "cover" ] && codecov'

notifications:
  email: false
  irc:
    channels:
      - secure: "SGWZl3ownKx9xKVV2VnGt7DqkTmutJ89oJV9tjKhSs84kLijU6EYdPnllqISpfHMTxXflNZuxtGo0wTDYHXBuZL47w1O32W6nzuXdra5zC+i4sYQwYULUsyfOv9gJX8zWAULiK0Z3r0oho45U+FR5ZN6TPCidi8/eGU+EEPwaAw="
    on_cancel: never
    on_success: never
    on_failure: always
    use_notice: true<|MERGE_RESOLUTION|>--- conflicted
+++ resolved
@@ -20,27 +20,31 @@
 matrix:
   include:
     - python: "2.7"
-<<<<<<< HEAD
       env: TOXENV=cover FYI="this also tests py27"
     - python: "2.7"
       env: TOXENV=lint
     - python: "2.7"
-      env: TOXENV=py27-nginx-oldest BOULDER_INTEGRATION=v1
+      env: BOULDER_INTEGRATION=v1 INTEGRATION_TEST=certbot TOXENV=py27-certbot-oldest
       sudo: required
       services: docker
     - python: "2.7"
-      env: TOXENV=py27-nginx-oldest BOULDER_INTEGRATION=v2
-=======
+      env: BOULDER_INTEGRATION=v2 INTEGRATION_TEST=certbot TOXENV=py27-certbot-oldest
+      sudo: required
+      services: docker
+    - python: "2.7"
+      env: BOULDER_INTEGRATION=v1 INTEGRATION_TEST=nginx TOXENV=py27-nginx-oldest
+      sudo: required
+      services: docker
+    - python: "2.7"
+      env: BOULDER_INTEGRATION=v2 INTEGRATION_TEST=nginx TOXENV=py27-nginx-oldest
+      sudo: required
+      services: docker
+    - python: "2.7"
       env: BOULDER_INTEGRATION=v1 INTEGRATION_TEST=all TOXENV=py27_install
->>>>>>> 6e23b81d
       sudo: required
       services: docker
     - python: "2.7"
       env: BOULDER_INTEGRATION=v2 INTEGRATION_TEST=all TOXENV=py27_install
-      sudo: required
-      services: docker
-    - python: "2.7"
-      env: TOXENV=py27_install BOULDER_INTEGRATION=v1
       sudo: required
       services: docker
     - python: "2.7"
