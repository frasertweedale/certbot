# pylint: disable=too-many-public-methods,too-many-lines
"""Test for certbot_apache.configurator."""
import os
import shutil
import socket
import unittest

import mock
# six is used in mock.patch()
import six  # pylint: disable=unused-import

from acme import challenges

from certbot import achallenges
from certbot import errors

from certbot.tests import acme_util
from certbot.tests import util as certbot_util

from certbot_apache import configurator
from certbot_apache import constants
from certbot_apache import parser
from certbot_apache import obj

from certbot_apache.tests import util


class MultipleVhostsTest(util.ApacheTest):
    """Test two standard well-configured HTTP vhosts."""

    _multiprocess_can_split_ = True

    def setUp(self):  # pylint: disable=arguments-differ
        super(MultipleVhostsTest, self).setUp()

        from certbot_apache.constants import os_constant
        orig_os_constant = os_constant
        def mock_os_constant(key, vhost_path=self.vhost_path):
            """Mock default vhost path"""
            if key == "vhost_root":
                return vhost_path
            else:
                return orig_os_constant(key)

        with mock.patch("certbot_apache.constants.os_constant") as mock_c:
            mock_c.side_effect = mock_os_constant
            self.config = util.get_apache_configurator(
                self.config_path, self.vhost_path, self.config_dir, self.work_dir)
            self.config = self.mock_deploy_cert(self.config)
        self.vh_truth = util.get_vh_truth(
            self.temp_dir, "debian_apache_2_4/multiple_vhosts")

    def mock_deploy_cert(self, config):
        """A test for a mock deploy cert"""
        self.config.real_deploy_cert = self.config.deploy_cert

        def mocked_deploy_cert(*args, **kwargs):
            """a helper to mock a deployed cert"""
            with mock.patch("certbot_apache.configurator.ApacheConfigurator.enable_mod"):
                config.real_deploy_cert(*args, **kwargs)
        self.config.deploy_cert = mocked_deploy_cert
        return self.config

    def tearDown(self):
        shutil.rmtree(self.temp_dir)
        shutil.rmtree(self.config_dir)
        shutil.rmtree(self.work_dir)

    @mock.patch("certbot_apache.configurator.ApacheConfigurator.init_augeas")
    @mock.patch("certbot_apache.configurator.path_surgery")
    def test_prepare_no_install(self, mock_surgery, _init_augeas):
        silly_path = {"PATH": "/tmp/nothingness2342"}
        mock_surgery.return_value = False
        with mock.patch.dict('os.environ', silly_path):
            self.assertRaises(errors.NoInstallationError, self.config.prepare)
            self.assertEqual(mock_surgery.call_count, 1)

    @mock.patch("certbot_apache.augeas_configurator.AugeasConfigurator.init_augeas")
    def test_prepare_no_augeas(self, mock_init_augeas):
        """ Test augeas initialization ImportError """
        def side_effect_error():
            """ Side effect error for the test """
            raise ImportError
        mock_init_augeas.side_effect = side_effect_error
        self.assertRaises(
            errors.NoInstallationError, self.config.prepare)

    @mock.patch("certbot_apache.parser.ApacheParser")
    @mock.patch("certbot_apache.configurator.util.exe_exists")
    def test_prepare_version(self, mock_exe_exists, _):
        mock_exe_exists.return_value = True
        self.config.version = None
        self.config.config_test = mock.Mock()
        self.config.get_version = mock.Mock(return_value=(1, 1))

        self.assertRaises(
            errors.NotSupportedError, self.config.prepare)

    @mock.patch("certbot_apache.parser.ApacheParser")
    @mock.patch("certbot_apache.configurator.util.exe_exists")
    def test_prepare_old_aug(self, mock_exe_exists, _):
        mock_exe_exists.return_value = True
        self.config.config_test = mock.Mock()
        # pylint: disable=protected-access
        self.config._check_aug_version = mock.Mock(return_value=False)
        self.assertRaises(
            errors.NotSupportedError, self.config.prepare)

<<<<<<< HEAD
=======
    def test_prepare_locked(self):
        server_root = self.config.conf("server-root")
        self.config.config_test = mock.Mock()
        os.remove(os.path.join(server_root, ".certbot.lock"))
        certbot_util.lock_and_call(self._test_prepare_locked, server_root)

    @mock.patch("certbot_apache.parser.ApacheParser")
    @mock.patch("certbot_apache.configurator.util.exe_exists")
    def _test_prepare_locked(self, unused_parser, unused_exe_exists):
        try:
            self.config.prepare()
        except errors.PluginError as err:
            err_msg = str(err)
            self.assertTrue("lock" in err_msg)
            self.assertTrue(self.config.conf("server-root") in err_msg)
        else:  # pragma: no cover
            self.fail("Exception wasn't raised!")

>>>>>>> 033c995b
    def test_add_parser_arguments(self):  # pylint: disable=no-self-use
        from certbot_apache.configurator import ApacheConfigurator
        # Weak test..
        ApacheConfigurator.add_parser_arguments(mock.MagicMock())

    @certbot_util.patch_get_utility()
    def test_get_all_names(self, mock_getutility):
        mock_getutility.notification = mock.MagicMock(return_value=True)
        names = self.config.get_all_names()
        self.assertEqual(names, set(
            ["certbot.demo", "ocspvhost.com", "encryption-example.demo"]
        ))

    @certbot_util.patch_get_utility()
    @mock.patch("certbot_apache.configurator.socket.gethostbyaddr")
    def test_get_all_names_addrs(self, mock_gethost, mock_getutility):
        mock_gethost.side_effect = [("google.com", "", ""), socket.error]
        notification = mock.Mock()
        notification.notification = mock.Mock(return_value=True)
        mock_getutility.return_value = notification
        vhost = obj.VirtualHost(
            "fp", "ap",
            set([obj.Addr(("8.8.8.8", "443")),
                 obj.Addr(("zombo.com",)),
                 obj.Addr(("192.168.1.2"))]),
            True, False)

        self.config.vhosts.append(vhost)

        names = self.config.get_all_names()
        # Names get filtered, only 5 are returned
        self.assertEqual(len(names), 5)
        self.assertTrue("zombo.com" in names)
        self.assertTrue("google.com" in names)
        self.assertTrue("certbot.demo" in names)

    def test_get_bad_path(self):
        from certbot_apache.configurator import get_file_path
        self.assertEqual(get_file_path(None), None)
        self.assertEqual(get_file_path("nonexistent"), None)
        self.assertEqual(self.config._create_vhost("nonexistent"), None) # pylint: disable=protected-access

    def test_get_aug_internal_path(self):
        from certbot_apache.configurator import get_internal_aug_path
        internal_paths = [
            "VirtualHost", "IfModule/VirtualHost", "VirtualHost", "VirtualHost",
            "Macro/VirtualHost", "IfModule/VirtualHost", "VirtualHost",
            "IfModule/VirtualHost"]

        for i, internal_path in enumerate(internal_paths):
            self.assertEqual(
                get_internal_aug_path(self.vh_truth[i].path), internal_path)

    def test_bad_servername_alias(self):
        ssl_vh1 = obj.VirtualHost(
            "fp1", "ap1", set([obj.Addr(("*", "443"))]),
            True, False)
        # pylint: disable=protected-access
        self.config._add_servernames(ssl_vh1)
        self.assertTrue(
                self.config._add_servername_alias("oy_vey", ssl_vh1) is None)

    def test_add_servernames_alias(self):
        self.config.parser.add_dir(
            self.vh_truth[2].path, "ServerAlias", ["*.le.co"])
        # pylint: disable=protected-access
        self.config._add_servernames(self.vh_truth[2])
        self.assertEqual(
            self.vh_truth[2].get_names(), set(["*.le.co", "ip-172-30-0-17"]))

    def test_get_virtual_hosts(self):
        """Make sure all vhosts are being properly found."""
        vhs = self.config.get_virtual_hosts()
        self.assertEqual(len(vhs), 8)
        found = 0

        for vhost in vhs:
            for truth in self.vh_truth:
                if vhost == truth:
                    found += 1
                    break
            else:
                raise Exception("Missed: %s" % vhost)  # pragma: no cover

        self.assertEqual(found, 8)

        # Handle case of non-debian layout get_virtual_hosts
        with mock.patch(
                "certbot_apache.configurator.ApacheConfigurator.conf"
        ) as mock_conf:
            mock_conf.return_value = False
            vhs = self.config.get_virtual_hosts()
            self.assertEqual(len(vhs), 8)

    @mock.patch("certbot_apache.display_ops.select_vhost")
    def test_choose_vhost_none_avail(self, mock_select):
        mock_select.return_value = None
        self.assertRaises(
            errors.PluginError, self.config.choose_vhost, "none.com")

    @mock.patch("certbot_apache.display_ops.select_vhost")
    def test_choose_vhost_select_vhost_ssl(self, mock_select):
        mock_select.return_value = self.vh_truth[1]
        self.assertEqual(
            self.vh_truth[1], self.config.choose_vhost("none.com"))

    @mock.patch("certbot_apache.display_ops.select_vhost")
    @mock.patch("certbot_apache.obj.VirtualHost.conflicts")
    def test_choose_vhost_select_vhost_non_ssl(self, mock_conf, mock_select):
        mock_select.return_value = self.vh_truth[0]
        mock_conf.return_value = False
        chosen_vhost = self.config.choose_vhost("none.com")
        self.vh_truth[0].aliases.add("none.com")
        self.assertEqual(
            self.vh_truth[0].get_names(), chosen_vhost.get_names())

        # Make sure we go from HTTP -> HTTPS
        self.assertFalse(self.vh_truth[0].ssl)
        self.assertTrue(chosen_vhost.ssl)

    @mock.patch("certbot_apache.configurator.ApacheConfigurator._find_best_vhost")
    @mock.patch("certbot_apache.parser.ApacheParser.add_dir")
    def test_choose_vhost_and_servername_addition(self, mock_add, mock_find):
        ret_vh = self.vh_truth[8]
        ret_vh.enabled = False
        mock_find.return_value = self.vh_truth[8]
        self.config.choose_vhost("whatever.com")
        self.assertTrue(mock_add.called)

    @mock.patch("certbot_apache.display_ops.select_vhost")
    def test_choose_vhost_select_vhost_with_temp(self, mock_select):
        mock_select.return_value = self.vh_truth[0]
        chosen_vhost = self.config.choose_vhost("none.com", temp=True)
        self.assertEqual(self.vh_truth[0], chosen_vhost)

    @mock.patch("certbot_apache.display_ops.select_vhost")
    def test_choose_vhost_select_vhost_conflicting_non_ssl(self, mock_select):
        mock_select.return_value = self.vh_truth[3]
        conflicting_vhost = obj.VirtualHost(
            "path", "aug_path", set([obj.Addr.fromstring("*:443")]),
            True, True)
        self.config.vhosts.append(conflicting_vhost)

        self.assertRaises(
            errors.PluginError, self.config.choose_vhost, "none.com")

    def test_findbest_continues_on_short_domain(self):
        # pylint: disable=protected-access
        chosen_vhost = self.config._find_best_vhost("purple.com")
        self.assertEqual(None, chosen_vhost)

    def test_findbest_continues_on_long_domain(self):
        # pylint: disable=protected-access
        chosen_vhost = self.config._find_best_vhost("green.red.purple.com")
        self.assertEqual(None, chosen_vhost)

    def test_find_best_vhost(self):
        # pylint: disable=protected-access
        self.assertEqual(
            self.vh_truth[3], self.config._find_best_vhost("certbot.demo"))
        self.assertEqual(
            self.vh_truth[0],
            self.config._find_best_vhost("encryption-example.demo"))
        self.assertEqual(
            self.config._find_best_vhost("does-not-exist.com"), None)

    def test_find_best_vhost_variety(self):
        # pylint: disable=protected-access
        ssl_vh = obj.VirtualHost(
            "fp", "ap", set([obj.Addr(("*", "443")),
                             obj.Addr(("zombo.com",))]),
            True, False)
        self.config.vhosts.append(ssl_vh)
        self.assertEqual(self.config._find_best_vhost("zombo.com"), ssl_vh)

    def test_find_best_vhost_default(self):
        # pylint: disable=protected-access
        # Assume only the two default vhosts.
        self.config.vhosts = [
            vh for vh in self.config.vhosts
            if vh.name not in ["certbot.demo",
                "encryption-example.demo",
                "ocspvhost.com"]
            and "*.blue.purple.com" not in vh.aliases
        ]
        self.assertEqual(
            self.config._find_best_vhost("encryption-example.demo"),
            self.vh_truth[2])

    def test_non_default_vhosts(self):
        # pylint: disable=protected-access
        self.assertEqual(len(self.config._non_default_vhosts()), 6)

    @mock.patch("certbot.util.run_script")
    @mock.patch("certbot.util.exe_exists")
    @mock.patch("certbot_apache.parser.subprocess.Popen")
    def test_enable_mod(self, mock_popen, mock_exe_exists, mock_run_script):
        mock_popen().communicate.return_value = ("Define: DUMP_RUN_CFG", "")
        mock_popen().returncode = 0
        mock_exe_exists.return_value = True

        self.config.enable_mod("ssl")
        self.assertTrue("ssl_module" in self.config.parser.modules)
        self.assertTrue("mod_ssl.c" in self.config.parser.modules)

        self.assertTrue(mock_run_script.called)

    def test_enable_mod_unsupported_dirs(self):
        shutil.rmtree(os.path.join(self.config.parser.root, "mods-enabled"))
        self.assertRaises(
            errors.NotSupportedError, self.config.enable_mod, "ssl")

    @mock.patch("certbot.util.exe_exists")
    def test_enable_mod_no_disable(self, mock_exe_exists):
        mock_exe_exists.return_value = False
        self.assertRaises(
            errors.MisconfigurationError, self.config.enable_mod, "ssl")

    def test_enable_site_already_enabled(self):
        self.assertTrue(self.vh_truth[1].enabled)
        self.config.enable_site(self.vh_truth[1])

    def test_enable_site_failure(self):
        self.assertRaises(
            errors.NotSupportedError,
            self.config.enable_site,
            obj.VirtualHost("asdf", "afsaf", set(), False, False))

    def test_deploy_cert_enable_new_vhost(self):
        # Create
        ssl_vhost = self.config.make_vhost_ssl(self.vh_truth[0])
        self.config.parser.modules.add("ssl_module")
        self.config.parser.modules.add("mod_ssl.c")
        self.assertFalse(ssl_vhost.enabled)
        self.config.deploy_cert(
            "encryption-example.demo", "example/cert.pem", "example/key.pem",
            "example/cert_chain.pem", "example/fullchain.pem")
        self.assertTrue(ssl_vhost.enabled)

    def test_deploy_cert_newssl(self):
        self.config = util.get_apache_configurator(
            self.config_path, self.vhost_path, self.config_dir,
            self.work_dir, version=(2, 4, 16))

        self.config.parser.modules.add("ssl_module")
        self.config.parser.modules.add("mod_ssl.c")

        # Get the default 443 vhost
        self.config.assoc["random.demo"] = self.vh_truth[1]
        self.config = self.mock_deploy_cert(self.config)
        self.config.deploy_cert(
            "random.demo", "example/cert.pem", "example/key.pem",
            "example/cert_chain.pem", "example/fullchain.pem")
        self.config.save()

        # Verify ssl_module was enabled.
        self.assertTrue(self.vh_truth[1].enabled)
        self.assertTrue("ssl_module" in self.config.parser.modules)

        loc_cert = self.config.parser.find_dir(
            "sslcertificatefile", "example/fullchain.pem",
            self.vh_truth[1].path)
        loc_key = self.config.parser.find_dir(
            "sslcertificateKeyfile", "example/key.pem", self.vh_truth[1].path)

        # Verify one directive was found in the correct file
        self.assertEqual(len(loc_cert), 1)
        self.assertEqual(
            configurator.get_file_path(loc_cert[0]),
            self.vh_truth[1].filep)

        self.assertEqual(len(loc_key), 1)
        self.assertEqual(
            configurator.get_file_path(loc_key[0]),
            self.vh_truth[1].filep)

    def test_deploy_cert_newssl_no_fullchain(self):
        self.config = util.get_apache_configurator(
            self.config_path, self.vhost_path, self.config_dir,
            self.work_dir, version=(2, 4, 16))
        self.config = self.mock_deploy_cert(self.config)

        self.config.parser.modules.add("ssl_module")
        self.config.parser.modules.add("mod_ssl.c")

        # Get the default 443 vhost
        self.config.assoc["random.demo"] = self.vh_truth[1]
        self.assertRaises(errors.PluginError,
                          lambda: self.config.deploy_cert(
                              "random.demo", "example/cert.pem",
                              "example/key.pem"))

    def test_deploy_cert_old_apache_no_chain(self):
        self.config = util.get_apache_configurator(
            self.config_path, self.vhost_path, self.config_dir,
            self.work_dir, version=(2, 4, 7))
        self.config = self.mock_deploy_cert(self.config)

        self.config.parser.modules.add("ssl_module")
        self.config.parser.modules.add("mod_ssl.c")

        # Get the default 443 vhost
        self.config.assoc["random.demo"] = self.vh_truth[1]
        self.assertRaises(errors.PluginError,
                          lambda: self.config.deploy_cert(
                              "random.demo", "example/cert.pem",
                              "example/key.pem"))

    def test_deploy_cert(self):
        self.config.parser.modules.add("ssl_module")
        self.config.parser.modules.add("mod_ssl.c")

        # Get the default 443 vhost
        self.config.assoc["random.demo"] = self.vh_truth[1]
        self.config.deploy_cert(
            "random.demo",
            "example/cert.pem", "example/key.pem", "example/cert_chain.pem")
        self.config.save()

        # Verify ssl_module was enabled.
        self.assertTrue(self.vh_truth[1].enabled)
        self.assertTrue("ssl_module" in self.config.parser.modules)

        loc_cert = self.config.parser.find_dir(
            "sslcertificatefile", "example/cert.pem", self.vh_truth[1].path)
        loc_key = self.config.parser.find_dir(
            "sslcertificateKeyfile", "example/key.pem", self.vh_truth[1].path)
        loc_chain = self.config.parser.find_dir(
            "SSLCertificateChainFile", "example/cert_chain.pem",
            self.vh_truth[1].path)

        # Verify one directive was found in the correct file
        self.assertEqual(len(loc_cert), 1)
        self.assertEqual(
            configurator.get_file_path(loc_cert[0]),
            self.vh_truth[1].filep)

        self.assertEqual(len(loc_key), 1)
        self.assertEqual(
            configurator.get_file_path(loc_key[0]),
            self.vh_truth[1].filep)

        self.assertEqual(len(loc_chain), 1)
        self.assertEqual(
            configurator.get_file_path(loc_chain[0]),
            self.vh_truth[1].filep)

        # One more time for chain directive setting
        self.config.deploy_cert(
            "random.demo",
            "two/cert.pem", "two/key.pem", "two/cert_chain.pem")
        self.assertTrue(self.config.parser.find_dir(
            "SSLCertificateChainFile", "two/cert_chain.pem",
            self.vh_truth[1].path))

    def test_deploy_cert_invalid_vhost(self):
        self.config.parser.modules.add("ssl_module")
        mock_find = mock.MagicMock()
        mock_find.return_value = []
        self.config.parser.find_dir = mock_find

        # Get the default 443 vhost
        self.config.assoc["random.demo"] = self.vh_truth[1]
        self.assertRaises(
            errors.PluginError, self.config.deploy_cert, "random.demo",
            "example/cert.pem", "example/key.pem", "example/cert_chain.pem")

    def test_is_name_vhost(self):
        addr = obj.Addr.fromstring("*:80")
        self.assertTrue(self.config.is_name_vhost(addr))
        self.config.version = (2, 2)
        self.assertFalse(self.config.is_name_vhost(addr))

    def test_add_name_vhost(self):
        self.config.add_name_vhost(obj.Addr.fromstring("*:443"))
        self.config.add_name_vhost(obj.Addr.fromstring("*:80"))
        self.assertTrue(self.config.parser.find_dir(
            "NameVirtualHost", "*:443", exclude=False))
        self.assertTrue(self.config.parser.find_dir(
            "NameVirtualHost", "*:80"))

    def test_prepare_server_https(self):
        mock_enable = mock.Mock()
        self.config.enable_mod = mock_enable

        mock_find = mock.Mock()
        mock_add_dir = mock.Mock()
        mock_find.return_value = []

        # This will test the Add listen
        self.config.parser.find_dir = mock_find
        self.config.parser.add_dir_to_ifmodssl = mock_add_dir

        self.config.prepare_server_https("443")
        # Changing the order these modules are enabled breaks the reverter
        self.assertEqual(mock_enable.call_args_list[0][0][0], "socache_shmcb")
        self.assertEqual(mock_enable.call_args[0][0], "ssl")
        self.assertEqual(mock_enable.call_args[1], {"temp": False})

        self.config.prepare_server_https("8080", temp=True)
        # Changing the order these modules are enabled breaks the reverter
        self.assertEqual(mock_enable.call_args_list[2][0][0], "socache_shmcb")
        self.assertEqual(mock_enable.call_args[0][0], "ssl")
        # Enable mod is temporary
        self.assertEqual(mock_enable.call_args[1], {"temp": True})

        self.assertEqual(mock_add_dir.call_count, 2)

    def test_prepare_server_https_named_listen(self):
        mock_find = mock.Mock()
        mock_find.return_value = ["test1", "test2", "test3"]
        mock_get = mock.Mock()
        mock_get.side_effect = ["1.2.3.4:80", "[::1]:80", "1.1.1.1:443"]
        mock_add_dir = mock.Mock()
        mock_enable = mock.Mock()

        self.config.parser.find_dir = mock_find
        self.config.parser.get_arg = mock_get
        self.config.parser.add_dir_to_ifmodssl = mock_add_dir
        self.config.enable_mod = mock_enable

        # Test Listen statements with specific ip listeed
        self.config.prepare_server_https("443")
        # Should be 0 as one interface already listens to 443
        self.assertEqual(mock_add_dir.call_count, 0)

        # Reset return lists and inputs
        mock_add_dir.reset_mock()
        mock_get.side_effect = ["1.2.3.4:80", "[::1]:80", "1.1.1.1:443"]

        # Test
        self.config.prepare_server_https("8080", temp=True)
        self.assertEqual(mock_add_dir.call_count, 3)
        call_args_list = [mock_add_dir.call_args_list[i][0][2] for i in range(3)]
        self.assertEqual(
            sorted(call_args_list),
            sorted([["1.2.3.4:8080", "https"],
                    ["[::1]:8080", "https"],
                    ["1.1.1.1:8080", "https"]]))

        # mock_get.side_effect = ["1.2.3.4:80", "[::1]:80"]
        # mock_find.return_value = ["test1", "test2", "test3"]
        # self.config.parser.get_arg = mock_get
        # self.config.prepare_server_https("8080", temp=True)
        # self.assertEqual(self.listens, 0)

    def test_prepare_server_https_needed_listen(self):
        mock_find = mock.Mock()
        mock_find.return_value = ["test1", "test2"]
        mock_get = mock.Mock()
        mock_get.side_effect = ["1.2.3.4:8080", "80"]
        mock_add_dir = mock.Mock()
        mock_enable = mock.Mock()

        self.config.parser.find_dir = mock_find
        self.config.parser.get_arg = mock_get
        self.config.parser.add_dir_to_ifmodssl = mock_add_dir
        self.config.enable_mod = mock_enable

        self.config.prepare_server_https("443")
        self.assertEqual(mock_add_dir.call_count, 1)

    def test_prepare_server_https_mixed_listen(self):

        mock_find = mock.Mock()
        mock_find.return_value = ["test1", "test2"]
        mock_get = mock.Mock()
        mock_get.side_effect = ["1.2.3.4:8080", "443"]
        mock_add_dir = mock.Mock()
        mock_enable = mock.Mock()

        self.config.parser.find_dir = mock_find
        self.config.parser.get_arg = mock_get
        self.config.parser.add_dir_to_ifmodssl = mock_add_dir
        self.config.enable_mod = mock_enable

        # Test Listen statements with specific ip listeed
        self.config.prepare_server_https("443")
        # Should only be 2 here, as the third interface
        # already listens to the correct port
        self.assertEqual(mock_add_dir.call_count, 0)

    def test_make_vhost_ssl_with_mock_span(self):
        # span excludes the closing </VirtualHost> tag in older versions
        # of Augeas
        return_value = [self.vh_truth[0].filep, 1, 12, 0, 0, 0, 1142]
        with mock.patch.object(self.config.aug, 'span') as mock_span:
            mock_span.return_value = return_value
            self.test_make_vhost_ssl()

    def test_make_vhost_ssl_with_mock_span2(self):
        # span includes the closing </VirtualHost> tag in newer versions
        # of Augeas
        return_value = [self.vh_truth[0].filep, 1, 12, 0, 0, 0, 1157]
        with mock.patch.object(self.config.aug, 'span') as mock_span:
            mock_span.return_value = return_value
            self.test_make_vhost_ssl()

    def test_make_vhost_ssl(self):
        ssl_vhost = self.config.make_vhost_ssl(self.vh_truth[0])

        self.assertEqual(
            ssl_vhost.filep,
            os.path.join(self.config_path, "sites-available",
                         "encryption-example-le-ssl.conf"))

        self.assertEqual(ssl_vhost.path,
                         "/files" + ssl_vhost.filep + "/IfModule/VirtualHost")
        self.assertEqual(len(ssl_vhost.addrs), 1)
        self.assertEqual(set([obj.Addr.fromstring("*:443")]), ssl_vhost.addrs)
        self.assertEqual(ssl_vhost.name, "encryption-example.demo")
        self.assertTrue(ssl_vhost.ssl)
        self.assertFalse(ssl_vhost.enabled)

        self.assertTrue(self.config.parser.find_dir(
            "SSLCertificateFile", None, ssl_vhost.path, False))
        self.assertTrue(self.config.parser.find_dir(
            "SSLCertificateKeyFile", None, ssl_vhost.path, False))

        self.assertEqual(self.config.is_name_vhost(self.vh_truth[0]),
                         self.config.is_name_vhost(ssl_vhost))

        self.assertEqual(len(self.config.vhosts), 9)

    def test_clean_vhost_ssl(self):
        # pylint: disable=protected-access
        for directive in ["SSLCertificateFile", "SSLCertificateKeyFile",
                          "SSLCertificateChainFile", "SSLCACertificatePath"]:
            for _ in range(10):
                self.config.parser.add_dir(self.vh_truth[1].path,
                                           directive, ["bogus"])
        self.config.save()

        self.config._clean_vhost(self.vh_truth[1])
        self.config.save()

        loc_cert = self.config.parser.find_dir(
            'SSLCertificateFile', None, self.vh_truth[1].path, False)
        loc_key = self.config.parser.find_dir(
            'SSLCertificateKeyFile', None, self.vh_truth[1].path, False)
        loc_chain = self.config.parser.find_dir(
            'SSLCertificateChainFile', None, self.vh_truth[1].path, False)
        loc_cacert = self.config.parser.find_dir(
            'SSLCACertificatePath', None, self.vh_truth[1].path, False)

        self.assertEqual(len(loc_cert), 1)
        self.assertEqual(len(loc_key), 1)

        self.assertEqual(len(loc_chain), 0)

        self.assertEqual(len(loc_cacert), 10)

    def test_deduplicate_directives(self):
        # pylint: disable=protected-access
        DIRECTIVE = "Foo"
        for _ in range(10):
            self.config.parser.add_dir(self.vh_truth[1].path,
                                       DIRECTIVE, ["bar"])
        self.config.save()

        self.config._deduplicate_directives(self.vh_truth[1].path, [DIRECTIVE])
        self.config.save()

        self.assertEqual(
            len(self.config.parser.find_dir(
                DIRECTIVE, None, self.vh_truth[1].path, False)), 1)

    def test_remove_directives(self):
        # pylint: disable=protected-access
        DIRECTIVES = ["Foo", "Bar"]
        for directive in DIRECTIVES:
            for _ in range(10):
                self.config.parser.add_dir(self.vh_truth[2].path,
                                           directive, ["baz"])
        self.config.save()

        self.config._remove_directives(self.vh_truth[2].path, DIRECTIVES)
        self.config.save()

        for directive in DIRECTIVES:
            self.assertEqual(
                len(self.config.parser.find_dir(
                    directive, None, self.vh_truth[2].path, False)), 0)

    def test_make_vhost_ssl_bad_write(self):
        mock_open = mock.mock_open()
        # This calls open
        self.config.reverter.register_file_creation = mock.Mock()
        mock_open.side_effect = IOError
        with mock.patch("six.moves.builtins.open", mock_open):
            self.assertRaises(
                errors.PluginError,
                self.config.make_vhost_ssl, self.vh_truth[0])

    def test_get_ssl_vhost_path(self):
        # pylint: disable=protected-access
        self.assertTrue(
            self.config._get_ssl_vhost_path("example_path").endswith(".conf"))

    def test_add_name_vhost_if_necessary(self):
        # pylint: disable=protected-access
        self.config.save = mock.Mock()
        self.config.version = (2, 2)
        self.config._add_name_vhost_if_necessary(self.vh_truth[0])
        self.assertTrue(self.config.save.called)

        new_addrs = set()
        for addr in self.vh_truth[0].addrs:
            new_addrs.add(obj.Addr(("_default_", addr.get_port(),)))

        self.vh_truth[0].addrs = new_addrs
        self.config._add_name_vhost_if_necessary(self.vh_truth[0])
        self.assertEqual(self.config.save.call_count, 2)

    @mock.patch("certbot_apache.configurator.tls_sni_01.ApacheTlsSni01.perform")
    @mock.patch("certbot_apache.configurator.ApacheConfigurator.restart")
    def test_perform(self, mock_restart, mock_perform):
        # Only tests functionality specific to configurator.perform
        # Note: As more challenges are offered this will have to be expanded
        account_key, achall1, achall2 = self.get_achalls()

        expected = [
            achall1.response(account_key),
            achall2.response(account_key),
        ]

        mock_perform.return_value = expected
        responses = self.config.perform([achall1, achall2])

        self.assertEqual(mock_perform.call_count, 1)
        self.assertEqual(responses, expected)

        self.assertEqual(mock_restart.call_count, 1)

    @mock.patch("certbot_apache.configurator.ApacheConfigurator.restart")
    def test_cleanup(self, mock_restart):
        _, achall1, achall2 = self.get_achalls()

        self.config._chall_out.add(achall1)  # pylint: disable=protected-access
        self.config._chall_out.add(achall2)  # pylint: disable=protected-access

        self.config.cleanup([achall1])
        self.assertFalse(mock_restart.called)

        self.config.cleanup([achall2])
        self.assertTrue(mock_restart.called)

    @mock.patch("certbot_apache.configurator.ApacheConfigurator.restart")
    def test_cleanup_no_errors(self, mock_restart):
        _, achall1, achall2 = self.get_achalls()

        self.config._chall_out.add(achall1)  # pylint: disable=protected-access

        self.config.cleanup([achall2])
        self.assertFalse(mock_restart.called)

        self.config.cleanup([achall1, achall2])
        self.assertTrue(mock_restart.called)

    @mock.patch("certbot.util.run_script")
    def test_get_version(self, mock_script):
        mock_script.return_value = (
            "Server Version: Apache/2.4.2 (Debian)", "")
        self.assertEqual(self.config.get_version(), (2, 4, 2))

        mock_script.return_value = (
            "Server Version: Apache/2 (Linux)", "")
        self.assertEqual(self.config.get_version(), (2,))

        mock_script.return_value = (
            "Server Version: Apache (Debian)", "")
        self.assertRaises(errors.PluginError, self.config.get_version)

        mock_script.return_value = (
            "Server Version: Apache/2.3{0} Apache/2.4.7".format(
                os.linesep), "")
        self.assertRaises(errors.PluginError, self.config.get_version)

        mock_script.side_effect = errors.SubprocessError("Can't find program")
        self.assertRaises(errors.PluginError, self.config.get_version)

    @mock.patch("certbot_apache.configurator.util.run_script")
    def test_restart(self, _):
        self.config.restart()

    @mock.patch("certbot_apache.configurator.util.run_script")
    def test_restart_bad_process(self, mock_run_script):
        mock_run_script.side_effect = [None, errors.SubprocessError]

        self.assertRaises(errors.MisconfigurationError, self.config.restart)

    @mock.patch("certbot.util.run_script")
    def test_config_test(self, _):
        self.config.config_test()

    @mock.patch("certbot.util.run_script")
    def test_config_test_bad_process(self, mock_run_script):
        mock_run_script.side_effect = errors.SubprocessError

        self.assertRaises(errors.MisconfigurationError,
                          self.config.config_test)

    def test_more_info(self):
        self.assertTrue(self.config.more_info())

    def test_get_chall_pref(self):
        self.assertTrue(isinstance(self.config.get_chall_pref(""), list))

    def test_install_ssl_options_conf(self):
        from certbot_apache.configurator import install_ssl_options_conf
        path = os.path.join(self.work_dir, "test_it")
        install_ssl_options_conf(path)
        self.assertTrue(os.path.isfile(path))

    # TEST ENHANCEMENTS
    def test_supported_enhancements(self):
        self.assertTrue(isinstance(self.config.supported_enhancements(), list))

    def test_find_http_vhost_without_ancestor(self):
        # pylint: disable=protected-access
        vhost = self.vh_truth[0]
        vhost.ssl = True
        vhost.ancestor = None
        res = self.config._get_http_vhost(vhost)
        self.assertEqual(self.vh_truth[0].name, res.name)
        self.assertEqual(self.vh_truth[0].aliases, res.aliases)

    @mock.patch("certbot_apache.configurator.ApacheConfigurator._get_http_vhost")
    @mock.patch("certbot_apache.display_ops.select_vhost")
    @mock.patch("certbot.util.exe_exists")
    def test_enhance_unknown_vhost(self, mock_exe, mock_sel_vhost, mock_get):
        self.config.parser.modules.add("rewrite_module")
        mock_exe.return_value = True
        ssl_vh1 = obj.VirtualHost(
            "fp1", "ap1", set([obj.Addr(("*", "443"))]),
            True, False)
        ssl_vh1.name = "satoshi.com"
        self.config.vhosts.append(ssl_vh1)
        mock_sel_vhost.return_value = None
        mock_get.return_value = None

        self.assertRaises(
            errors.PluginError,
            self.config.enhance, "satoshi.com", "redirect")

    def test_enhance_unknown_enhancement(self):
        self.assertRaises(
            errors.PluginError,
            self.config.enhance, "certbot.demo", "unknown_enhancement")

    @mock.patch("certbot.util.run_script")
    @mock.patch("certbot.util.exe_exists")
    def test_ocsp_stapling(self, mock_exe, mock_run_script):
        self.config.parser.update_runtime_variables = mock.Mock()
        self.config.parser.modules.add("mod_ssl.c")
        self.config.get_version = mock.Mock(return_value=(2, 4, 7))
        mock_exe.return_value = True

        # This will create an ssl vhost for certbot.demo
        self.config.enhance("certbot.demo", "staple-ocsp")

        self.assertTrue("socache_shmcb_module" in self.config.parser.modules)
        self.assertTrue(mock_run_script.called)

        # Get the ssl vhost for certbot.demo
        ssl_vhost = self.config.assoc["certbot.demo"]

        ssl_use_stapling_aug_path = self.config.parser.find_dir(
            "SSLUseStapling", "on", ssl_vhost.path)

        self.assertEqual(len(ssl_use_stapling_aug_path), 1)

        ssl_vhost_aug_path = parser.get_aug_path(ssl_vhost.filep)
        stapling_cache_aug_path = self.config.parser.find_dir('SSLStaplingCache',
                    "shmcb:/var/run/apache2/stapling_cache(128000)",
                    ssl_vhost_aug_path)

        self.assertEqual(len(stapling_cache_aug_path), 1)

    @mock.patch("certbot.util.exe_exists")
    def test_ocsp_stapling_twice(self, mock_exe):
        self.config.parser.update_runtime_variables = mock.Mock()
        self.config.parser.modules.add("mod_ssl.c")
        self.config.parser.modules.add("socache_shmcb_module")
        self.config.get_version = mock.Mock(return_value=(2, 4, 7))
        mock_exe.return_value = True

        # Checking the case with already enabled ocsp stapling configuration
        self.config.enhance("ocspvhost.com", "staple-ocsp")

        # Get the ssl vhost for letsencrypt.demo
        ssl_vhost = self.config.assoc["ocspvhost.com"]

        ssl_use_stapling_aug_path = self.config.parser.find_dir(
            "SSLUseStapling", "on", ssl_vhost.path)

        self.assertEqual(len(ssl_use_stapling_aug_path), 1)
        ssl_vhost_aug_path = parser.get_aug_path(ssl_vhost.filep)
        stapling_cache_aug_path = self.config.parser.find_dir('SSLStaplingCache',
                    "shmcb:/var/run/apache2/stapling_cache(128000)",
                    ssl_vhost_aug_path)

        self.assertEqual(len(stapling_cache_aug_path), 1)


    @mock.patch("certbot.util.exe_exists")
    def test_ocsp_unsupported_apache_version(self, mock_exe):
        mock_exe.return_value = True
        self.config.parser.update_runtime_variables = mock.Mock()
        self.config.parser.modules.add("mod_ssl.c")
        self.config.parser.modules.add("socache_shmcb_module")
        self.config.get_version = mock.Mock(return_value=(2, 2, 0))

        self.assertRaises(errors.PluginError,
                self.config.enhance, "certbot.demo", "staple-ocsp")


    def test_get_http_vhost_third_filter(self):
        ssl_vh = obj.VirtualHost(
            "fp", "ap", set([obj.Addr(("*", "443"))]),
            True, False)
        ssl_vh.name = "satoshi.com"
        self.config.vhosts.append(ssl_vh)

        # pylint: disable=protected-access
        http_vh = self.config._get_http_vhost(ssl_vh)
        self.assertTrue(http_vh.ssl == False)

    @mock.patch("certbot.util.run_script")
    @mock.patch("certbot.util.exe_exists")
    def test_http_header_hsts(self, mock_exe, _):
        self.config.parser.update_runtime_variables = mock.Mock()
        self.config.parser.modules.add("mod_ssl.c")
        mock_exe.return_value = True

        # This will create an ssl vhost for certbot.demo
        self.config.enhance("certbot.demo", "ensure-http-header",
                            "Strict-Transport-Security")

        self.assertTrue("headers_module" in self.config.parser.modules)

        # Get the ssl vhost for certbot.demo
        ssl_vhost = self.config.assoc["certbot.demo"]

        # These are not immediately available in find_dir even with save() and
        # load(). They must be found in sites-available
        hsts_header = self.config.parser.find_dir(
            "Header", None, ssl_vhost.path)

        # four args to HSTS header
        self.assertEqual(len(hsts_header), 4)

    def test_http_header_hsts_twice(self):
        self.config.parser.modules.add("mod_ssl.c")
        # skip the enable mod
        self.config.parser.modules.add("headers_module")

        # This will create an ssl vhost for certbot.demo
        self.config.enhance("encryption-example.demo", "ensure-http-header",
                            "Strict-Transport-Security")

        self.assertRaises(
            errors.PluginEnhancementAlreadyPresent,
            self.config.enhance, "encryption-example.demo",
            "ensure-http-header", "Strict-Transport-Security")

    @mock.patch("certbot.util.run_script")
    @mock.patch("certbot.util.exe_exists")
    def test_http_header_uir(self, mock_exe, _):
        self.config.parser.update_runtime_variables = mock.Mock()
        self.config.parser.modules.add("mod_ssl.c")
        mock_exe.return_value = True

        # This will create an ssl vhost for certbot.demo
        self.config.enhance("certbot.demo", "ensure-http-header",
                            "Upgrade-Insecure-Requests")

        self.assertTrue("headers_module" in self.config.parser.modules)

        # Get the ssl vhost for certbot.demo
        ssl_vhost = self.config.assoc["certbot.demo"]

        # These are not immediately available in find_dir even with save() and
        # load(). They must be found in sites-available
        uir_header = self.config.parser.find_dir(
            "Header", None, ssl_vhost.path)

        # four args to HSTS header
        self.assertEqual(len(uir_header), 4)

    def test_http_header_uir_twice(self):
        self.config.parser.modules.add("mod_ssl.c")
        # skip the enable mod
        self.config.parser.modules.add("headers_module")

        # This will create an ssl vhost for certbot.demo
        self.config.enhance("encryption-example.demo", "ensure-http-header",
                            "Upgrade-Insecure-Requests")

        self.assertRaises(
            errors.PluginEnhancementAlreadyPresent,
            self.config.enhance, "encryption-example.demo",
            "ensure-http-header", "Upgrade-Insecure-Requests")

    @mock.patch("certbot.util.run_script")
    @mock.patch("certbot.util.exe_exists")
    def test_redirect_well_formed_http(self, mock_exe, _):
        self.config.parser.update_runtime_variables = mock.Mock()
        mock_exe.return_value = True
        self.config.get_version = mock.Mock(return_value=(2, 2))

        # This will create an ssl vhost for certbot.demo
        self.config.enhance("certbot.demo", "redirect")

        # These are not immediately available in find_dir even with save() and
        # load(). They must be found in sites-available
        rw_engine = self.config.parser.find_dir(
            "RewriteEngine", "on", self.vh_truth[3].path)
        rw_rule = self.config.parser.find_dir(
            "RewriteRule", None, self.vh_truth[3].path)

        self.assertEqual(len(rw_engine), 1)
        # three args to rw_rule
        self.assertEqual(len(rw_rule), 3)

        # [:-3] to remove the vhost index number
        self.assertTrue(rw_engine[0].startswith(self.vh_truth[3].path[:-3]))
        self.assertTrue(rw_rule[0].startswith(self.vh_truth[3].path[:-3]))

        self.assertTrue("rewrite_module" in self.config.parser.modules)

    def test_rewrite_rule_exists(self):
        # Skip the enable mod
        self.config.parser.modules.add("rewrite_module")
        self.config.get_version = mock.Mock(return_value=(2, 3, 9))
        self.config.parser.add_dir(
            self.vh_truth[3].path, "RewriteRule", ["Unknown"])
        # pylint: disable=protected-access
        self.assertTrue(self.config._is_rewrite_exists(self.vh_truth[3]))

    def test_rewrite_engine_exists(self):
        # Skip the enable mod
        self.config.parser.modules.add("rewrite_module")
        self.config.get_version = mock.Mock(return_value=(2, 3, 9))
        self.config.parser.add_dir(
            self.vh_truth[3].path, "RewriteEngine", "on")
        # pylint: disable=protected-access
        self.assertTrue(self.config._is_rewrite_engine_on(self.vh_truth[3]))

    @mock.patch("certbot.util.run_script")
    @mock.patch("certbot.util.exe_exists")
    def test_redirect_with_existing_rewrite(self, mock_exe, _):
        self.config.parser.update_runtime_variables = mock.Mock()
        mock_exe.return_value = True
        self.config.get_version = mock.Mock(return_value=(2, 2, 0))

        # Create a preexisting rewrite rule
        self.config.parser.add_dir(
            self.vh_truth[3].path, "RewriteRule", ["UnknownPattern",
                                                   "UnknownTarget"])
        self.config.save()

        # This will create an ssl vhost for certbot.demo
        self.config.enhance("certbot.demo", "redirect")

        # These are not immediately available in find_dir even with save() and
        # load(). They must be found in sites-available
        rw_engine = self.config.parser.find_dir(
            "RewriteEngine", "on", self.vh_truth[3].path)
        rw_rule = self.config.parser.find_dir(
            "RewriteRule", None, self.vh_truth[3].path)

        self.assertEqual(len(rw_engine), 1)
        # three args to rw_rule + 1 arg for the pre existing rewrite
        self.assertEqual(len(rw_rule), 5)
        # [:-3] to remove the vhost index number
        self.assertTrue(rw_engine[0].startswith(self.vh_truth[3].path[:-3]))
        self.assertTrue(rw_rule[0].startswith(self.vh_truth[3].path[:-3]))

        self.assertTrue("rewrite_module" in self.config.parser.modules)

    @mock.patch("certbot.util.run_script")
    @mock.patch("certbot.util.exe_exists")
    def test_redirect_with_old_https_redirection(self, mock_exe, _):
        self.config.parser.update_runtime_variables = mock.Mock()
        mock_exe.return_value = True
        self.config.get_version = mock.Mock(return_value=(2, 2, 0))

        ssl_vhost = self.config.choose_vhost("certbot.demo")

        # pylint: disable=protected-access
        http_vhost = self.config._get_http_vhost(ssl_vhost)

        # Create an old (previously suppoorted) https redirectoin rewrite rule
        self.config.parser.add_dir(
            http_vhost.path, "RewriteRule",
            ["^",
             "https://%{SERVER_NAME}%{REQUEST_URI}",
             "[L,QSA,R=permanent]"])

        self.config.save()

        try:
            self.config.enhance("certbot.demo", "redirect")
        except errors.PluginEnhancementAlreadyPresent:
            args_paths = self.config.parser.find_dir(
                "RewriteRule", None, http_vhost.path, False)
            arg_vals = [self.config.aug.get(x) for x in args_paths]
            self.assertEqual(arg_vals, constants.REWRITE_HTTPS_ARGS)


    def test_redirect_with_conflict(self):
        self.config.parser.modules.add("rewrite_module")
        ssl_vh = obj.VirtualHost(
            "fp", "ap", set([obj.Addr(("*", "443")),
                             obj.Addr(("zombo.com",))]),
            True, False)
        # No names ^ this guy should conflict.

        # pylint: disable=protected-access
        self.assertRaises(
            errors.PluginError, self.config._enable_redirect, ssl_vh, "")

    def test_redirect_two_domains_one_vhost(self):
        # Skip the enable mod
        self.config.parser.modules.add("rewrite_module")
        self.config.get_version = mock.Mock(return_value=(2, 3, 9))

        self.config.enhance("red.blue.purple.com", "redirect")
        verify_no_redirect = ("certbot_apache.configurator."
                              "ApacheConfigurator._verify_no_certbot_redirect")
        with mock.patch(verify_no_redirect) as mock_verify:
            self.config.enhance("green.blue.purple.com", "redirect")
        self.assertFalse(mock_verify.called)

    def test_redirect_from_previous_run(self):
        # Skip the enable mod
        self.config.parser.modules.add("rewrite_module")
        self.config.get_version = mock.Mock(return_value=(2, 3, 9))

        self.config.enhance("red.blue.purple.com", "redirect")
        # Clear state about enabling redirect on this run
        # pylint: disable=protected-access
        self.config._enhanced_vhosts["redirect"].clear()

        self.assertRaises(
            errors.PluginEnhancementAlreadyPresent,
            self.config.enhance, "green.blue.purple.com", "redirect")

    def test_create_own_redirect(self):
        self.config.parser.modules.add("rewrite_module")
        self.config.get_version = mock.Mock(return_value=(2, 3, 9))
        # For full testing... give names...
        self.vh_truth[1].name = "default.com"
        self.vh_truth[1].aliases = set(["yes.default.com"])

        # pylint: disable=protected-access
        self.config._enable_redirect(self.vh_truth[1], "")
        self.assertEqual(len(self.config.vhosts), 9)

    def test_create_own_redirect_for_old_apache_version(self):
        self.config.parser.modules.add("rewrite_module")
        self.config.get_version = mock.Mock(return_value=(2, 2))
        # For full testing... give names...
        self.vh_truth[1].name = "default.com"
        self.vh_truth[1].aliases = set(["yes.default.com"])

        # pylint: disable=protected-access
        self.config._enable_redirect(self.vh_truth[1], "")
        self.assertEqual(len(self.config.vhosts), 9)

    def test_sift_rewrite_rule(self):
        # pylint: disable=protected-access
        small_quoted_target = "RewriteRule ^ \"http://\""
        self.assertFalse(self.config._sift_rewrite_rule(small_quoted_target))

        https_target = "RewriteRule ^ https://satoshi"
        self.assertTrue(self.config._sift_rewrite_rule(https_target))

        normal_target = "RewriteRule ^/(.*) http://www.a.com:1234/$1 [L,R]"
        self.assertFalse(self.config._sift_rewrite_rule(normal_target))

        not_rewriterule = "NotRewriteRule ^ ..."
        self.assertFalse(self.config._sift_rewrite_rule(not_rewriterule))

    def get_achalls(self):
        """Return testing achallenges."""
        account_key = self.rsa512jwk
        achall1 = achallenges.KeyAuthorizationAnnotatedChallenge(
            challb=acme_util.chall_to_challb(
                challenges.TLSSNI01(
                    token=b"jIq_Xy1mXGN37tb4L6Xj_es58fW571ZNyXekdZzhh7Q"),
                "pending"),
            domain="encryption-example.demo", account_key=account_key)
        achall2 = achallenges.KeyAuthorizationAnnotatedChallenge(
            challb=acme_util.chall_to_challb(
                challenges.TLSSNI01(
                    token=b"uqnaPzxtrndteOqtrXb0Asl5gOJfWAnnx6QJyvcmlDU"),
                "pending"),
            domain="certbot.demo", account_key=account_key)

        return account_key, achall1, achall2

    def test_make_addrs_sni_ready(self):
        self.config.version = (2, 2)
        self.config.make_addrs_sni_ready(
            set([obj.Addr.fromstring("*:443"), obj.Addr.fromstring("*:80")]))
        self.assertTrue(self.config.parser.find_dir(
            "NameVirtualHost", "*:80", exclude=False))
        self.assertTrue(self.config.parser.find_dir(
            "NameVirtualHost", "*:443", exclude=False))

    def test_aug_version(self):
        mock_match = mock.Mock(return_value=["something"])
        self.config.aug.match = mock_match
        # pylint: disable=protected-access
        self.assertEqual(self.config._check_aug_version(),
                         ["something"])
        self.config.aug.match.side_effect = RuntimeError
        self.assertFalse(self.config._check_aug_version())

class AugeasVhostsTest(util.ApacheTest):
    """Test vhosts with illegal names dependant on augeas version."""
    # pylint: disable=protected-access
    _multiprocess_can_split_ = True

    def setUp(self):  # pylint: disable=arguments-differ
        td = "debian_apache_2_4/augeas_vhosts"
        cr = "debian_apache_2_4/augeas_vhosts/apache2"
        vr = "debian_apache_2_4/augeas_vhosts/apache2/sites-available"
        super(AugeasVhostsTest, self).setUp(test_dir=td,
                                            config_root=cr,
                                            vhost_root=vr)

        self.config = util.get_apache_configurator(
            self.config_path, self.vhost_path, self.config_dir, self.work_dir)

    def tearDown(self):
        shutil.rmtree(self.temp_dir)
        shutil.rmtree(self.config_dir)
        shutil.rmtree(self.work_dir)

    def test_choosevhost_with_illegal_name(self):
        self.config.aug = mock.MagicMock()
        self.config.aug.match.side_effect = RuntimeError
        path = "debian_apache_2_4/augeas_vhosts/apache2/sites-available/old,default.conf"
        chosen_vhost = self.config._create_vhost(path)
        self.assertEqual(None, chosen_vhost)

    def test_choosevhost_works(self):
        path = "debian_apache_2_4/augeas_vhosts/apache2/sites-available/old,default.conf"
        chosen_vhost = self.config._create_vhost(path)
        self.assertTrue(chosen_vhost == None or chosen_vhost.path == path)

    @mock.patch("certbot_apache.configurator.ApacheConfigurator._create_vhost")
    def test_get_vhost_continue(self, mock_vhost):
        mock_vhost.return_value = None
        vhs = self.config.get_virtual_hosts()
        self.assertEqual([], vhs)

    def test_choose_vhost_with_matching_wildcard(self):
        names = (
            "an.example.net", "another.example.net", "an.other.example.net")
        for name in names:
            self.assertFalse(name in self.config.choose_vhost(name).aliases)

    @mock.patch("certbot_apache.obj.VirtualHost.conflicts")
    def test_choose_vhost_without_matching_wildcard(self, mock_conflicts):
        mock_conflicts.return_value = False
        mock_path = "certbot_apache.display_ops.select_vhost"
        with mock.patch(mock_path, lambda _, vhosts: vhosts[0]):
            for name in ("a.example.net", "other.example.net"):
                self.assertTrue(name in self.config.choose_vhost(name).aliases)

    @mock.patch("certbot_apache.obj.VirtualHost.conflicts")
    def test_choose_vhost_wildcard_not_found(self, mock_conflicts):
        mock_conflicts.return_value = False
        mock_path = "certbot_apache.display_ops.select_vhost"
        names = (
            "abc.example.net", "not.there.tld", "aa.wildcard.tld"
        )
        with mock.patch(mock_path) as mock_select:
            mock_select.return_value = self.config.vhosts[0]
            for name in names:
                orig_cc = mock_select.call_count
                self.config.choose_vhost(name)
                self.assertEqual(mock_select.call_count - orig_cc, 1)

    def test_choose_vhost_wildcard_found(self):
        mock_path = "certbot_apache.display_ops.select_vhost"
        names = (
            "ab.example.net", "a.wildcard.tld", "yetanother.example.net"
        )
        with mock.patch(mock_path) as mock_select:
            mock_select.return_value = self.config.vhosts[0]
            for name in names:
                self.config.choose_vhost(name)
                self.assertEqual(mock_select.call_count, 0)

    def test_augeas_span_error(self):
        broken_vhost = self.config.vhosts[0]
        broken_vhost.path = broken_vhost.path + "/nonexistent"
        self.assertRaises(errors.PluginError, self.config.make_vhost_ssl,
                          broken_vhost)

class MultiVhostsTest(util.ApacheTest):
    """Test vhosts with illegal names dependant on augeas version."""
    # pylint: disable=protected-access

    def setUp(self):  # pylint: disable=arguments-differ
        td = "debian_apache_2_4/multi_vhosts"
        cr = "debian_apache_2_4/multi_vhosts/apache2"
        vr = "debian_apache_2_4/multi_vhosts/apache2/sites-available"
        super(MultiVhostsTest, self).setUp(test_dir=td,
                                            config_root=cr,
                                            vhost_root=vr)

        self.config = util.get_apache_configurator(
            self.config_path, self.vhost_path, self.config_dir, self.work_dir)
        self.vh_truth = util.get_vh_truth(
            self.temp_dir, "debian_apache_2_4/multi_vhosts")

    def tearDown(self):
        shutil.rmtree(self.temp_dir)
        shutil.rmtree(self.config_dir)
        shutil.rmtree(self.work_dir)

    def test_make_vhost_ssl(self):
        ssl_vhost = self.config.make_vhost_ssl(self.vh_truth[1])

        self.assertEqual(
            ssl_vhost.filep,
            os.path.join(self.config_path, "sites-available",
                         "default-le-ssl.conf"))

        self.assertEqual(ssl_vhost.path,
                         "/files" + ssl_vhost.filep + "/IfModule/VirtualHost")
        self.assertEqual(len(ssl_vhost.addrs), 1)
        self.assertEqual(set([obj.Addr.fromstring("*:443")]), ssl_vhost.addrs)
        self.assertEqual(ssl_vhost.name, "banana.vomit.com")
        self.assertTrue(ssl_vhost.ssl)
        self.assertFalse(ssl_vhost.enabled)

        self.assertTrue(self.config.parser.find_dir(
            "SSLCertificateFile", None, ssl_vhost.path, False))
        self.assertTrue(self.config.parser.find_dir(
            "SSLCertificateKeyFile", None, ssl_vhost.path, False))

        self.assertEqual(self.config.is_name_vhost(self.vh_truth[1]),
                         self.config.is_name_vhost(ssl_vhost))

        mock_path = "certbot_apache.configurator.ApacheConfigurator._get_new_vh_path"
        with mock.patch(mock_path) as mock_getpath:
            mock_getpath.return_value = None
            self.assertRaises(errors.PluginError, self.config.make_vhost_ssl,
                              self.vh_truth[1])

    def test_get_new_path(self):
        with_index_1 = ["/path[1]/section[1]"]
        without_index = ["/path/section"]
        with_index_2 = ["/path[2]/section[2]"]
        self.assertEqual(self.config._get_new_vh_path(without_index,
                                                      with_index_1),
                         None)
        self.assertEqual(self.config._get_new_vh_path(without_index,
                                                      with_index_2),
                         with_index_2[0])

        both = with_index_1 + with_index_2
        self.assertEqual(self.config._get_new_vh_path(without_index, both),
                         with_index_2[0])

    @certbot_util.patch_get_utility()
    def test_make_vhost_ssl_with_existing_rewrite_rule(self, mock_get_utility):
        self.config.parser.modules.add("rewrite_module")

        ssl_vhost = self.config.make_vhost_ssl(self.vh_truth[4])

        self.assertTrue(self.config.parser.find_dir(
            "RewriteEngine", "on", ssl_vhost.path, False))

        conf_text = open(ssl_vhost.filep).read()
        commented_rewrite_rule = ("# RewriteRule \"^/secrets/(.+)\" "
                                  "\"https://new.example.com/docs/$1\" [R,L]")
        uncommented_rewrite_rule = ("RewriteRule \"^/docs/(.+)\"  "
                                    "\"http://new.example.com/docs/$1\"  [R,L]")
        self.assertTrue(commented_rewrite_rule in conf_text)
        self.assertTrue(uncommented_rewrite_rule in conf_text)
        mock_get_utility().add_message.assert_called_once_with(mock.ANY,
                                                               mock.ANY)

    @certbot_util.patch_get_utility()
    def test_make_vhost_ssl_with_existing_rewrite_conds(self, mock_get_utility):
        self.config.parser.modules.add("rewrite_module")

        ssl_vhost = self.config.make_vhost_ssl(self.vh_truth[3])

        conf_lines = open(ssl_vhost.filep).readlines()
        conf_line_set = [l.strip() for l in conf_lines]
        not_commented_cond1 = ("RewriteCond "
                "%{DOCUMENT_ROOT}/%{REQUEST_FILENAME} !-f")
        not_commented_rewrite_rule = ("RewriteRule "
            "^(.*)$ b://u%{REQUEST_URI} [P,NE,L]")

        commented_cond1 = "# RewriteCond %{HTTPS} !=on"
        commented_cond2 = "# RewriteCond %{HTTPS} !^$"
        commented_rewrite_rule = ("# RewriteRule ^ "
                                  "https://%{SERVER_NAME}%{REQUEST_URI} "
                                  "[L,NE,R=permanent]")

        self.assertTrue(not_commented_cond1 in conf_line_set)
        self.assertTrue(not_commented_rewrite_rule in conf_line_set)

        self.assertTrue(commented_cond1 in conf_line_set)
        self.assertTrue(commented_cond2 in conf_line_set)
        self.assertTrue(commented_rewrite_rule in conf_line_set)
        mock_get_utility().add_message.assert_called_once_with(mock.ANY,
                                                               mock.ANY)


if __name__ == "__main__":
    unittest.main()  # pragma: no cover<|MERGE_RESOLUTION|>--- conflicted
+++ resolved
@@ -106,8 +106,6 @@
         self.assertRaises(
             errors.NotSupportedError, self.config.prepare)
 
-<<<<<<< HEAD
-=======
     def test_prepare_locked(self):
         server_root = self.config.conf("server-root")
         self.config.config_test = mock.Mock()
@@ -126,7 +124,6 @@
         else:  # pragma: no cover
             self.fail("Exception wasn't raised!")
 
->>>>>>> 033c995b
     def test_add_parser_arguments(self):  # pylint: disable=no-self-use
         from certbot_apache.configurator import ApacheConfigurator
         # Weak test..
