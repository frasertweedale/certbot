""" Utility functions for certbot-apache plugin """
import binascii
import fnmatch
import hashlib
import logging
import re
import shutil
import struct
import subprocess
import time

<<<<<<< HEAD
from certbot import crypto_util
=======
import pkg_resources

>>>>>>> 06e68cce
from certbot import errors
from certbot import util

from certbot.compat import os

logger = logging.getLogger(__name__)


def get_apache_ocsp_struct(ttl, ocsp_response):
    """Create Apache OCSP response structure to be used in response cache

    :param int ttl: Time-To-Live in seconds
    :param str ocsp_response: OCSP response data

    :returns: Apache OCSP structure
    :rtype: `str`

    """
    ttl = time.time() + ttl
    # As microseconds
    ttl_struct = struct.pack('l', int(ttl*1000000))
    return b'\x01'.join([ttl_struct, ocsp_response])


def certid_sha1_hex(cert_path):
    """Hex representation of certificate SHA1 fingerprint

    :param str cert_path: File path to certificate

    :returns: Hex representation SHA1 fingerprint of certificate
    :rtype: `str`

    """
    sha1_hex = binascii.hexlify(certid_sha1(cert_path))
    return sha1_hex.decode('utf-8')


def certid_sha1(cert_path):
    """SHA1 fingerprint of certificate

    :param str cert_path: File path to certificate

    :returns: SHA1 fingerprint bytestring
    :rtype: `str`

    """
    return crypto_util.cert_sha1_fingerprint(cert_path)


def safe_copy(source, target):
    """Copies a file, while verifying the target integrity
    with the source. Retries twice if the initial
    copy fails.

    :param str source: File path of the source file
    :param str target: File path of the target file

    :raises: .errors.PluginError: If file cannot be
        copied or the target file hash does not match
        with the source file.
    """
    for _ in range(3):
        try:
            shutil.copy2(source, target)
        except IOError as e:
            emsg = "Could not copy {} to {}: {}".format(
                source, target, e
            )
            raise errors.PluginError(emsg)
        time.sleep(1)
        try:
            source_hash = _file_hash(source)
            target_hash = _file_hash(target)
        except IOError:
            continue
        if source_hash == target_hash:
            return
    raise errors.PluginError(
        "Safe copy failed. The file integrity does not match"
    )


def _file_hash(filepath):
    """Helper function for safe_copy that calculates a
    sha-256 hash of file.

    :param str filepath: Path of file to calculate hash for

    :returns: File sha-256 hash
    :rtype: str
    """
    fhash = hashlib.sha256()
    with open(filepath, 'rb') as fh:
        fhash.update(fh.read())
    return fhash.hexdigest()


def get_mod_deps(mod_name):
    """Get known module dependencies.

    .. note:: This does not need to be accurate in order for the client to
        run.  This simply keeps things clean if the user decides to revert
        changes.
    .. warning:: If all deps are not included, it may cause incorrect parsing
        behavior, due to enable_mod's shortcut for updating the parser's
        currently defined modules (`.ApacheParser.add_mod`)
        This would only present a major problem in extremely atypical
        configs that use ifmod for the missing deps.

    """
    deps = {
        "ssl": ["setenvif", "mime"]
    }
    return deps.get(mod_name, [])


def get_file_path(vhost_path):
    """Get file path from augeas_vhost_path.

    Takes in Augeas path and returns the file name

    :param str vhost_path: Augeas virtual host path

    :returns: filename of vhost
    :rtype: str

    """
    if not vhost_path or not vhost_path.startswith("/files/"):
        return None

    return _split_aug_path(vhost_path)[0]


def get_internal_aug_path(vhost_path):
    """Get the Augeas path for a vhost with the file path removed.

    :param str vhost_path: Augeas virtual host path

    :returns: Augeas path to vhost relative to the containing file
    :rtype: str

    """
    return _split_aug_path(vhost_path)[1]


def _split_aug_path(vhost_path):
    """Splits an Augeas path into a file path and an internal path.

    After removing "/files", this function splits vhost_path into the
    file path and the remaining Augeas path.

    :param str vhost_path: Augeas virtual host path

    :returns: file path and internal Augeas path
    :rtype: `tuple` of `str`

    """
    # Strip off /files
    file_path = vhost_path[6:]
    internal_path = []

    # Remove components from the end of file_path until it becomes valid
    while not os.path.exists(file_path):
        file_path, _, internal_path_part = file_path.rpartition("/")
        internal_path.append(internal_path_part)

    return file_path, "/".join(reversed(internal_path))


def parse_define_file(filepath, varname):
    """ Parses Defines from a variable in configuration file

    :param str filepath: Path of file to parse
    :param str varname: Name of the variable

    :returns: Dict of Define:Value pairs
    :rtype: `dict`

    """
    return_vars = {}
    # Get list of words in the variable
    a_opts = util.get_var_from_file(varname, filepath).split()
    for i, v in enumerate(a_opts):
        # Handle Define statements and make sure it has an argument
        if v == "-D" and len(a_opts) >= i+2:
            var_parts = a_opts[i+1].partition("=")
            return_vars[var_parts[0]] = var_parts[2]
        elif len(v) > 2 and v.startswith("-D"):
            # Found var with no whitespace separator
            var_parts = v[2:].partition("=")
            return_vars[var_parts[0]] = var_parts[2]
    return return_vars


def unique_id():
    """ Returns an unique id to be used as a VirtualHost identifier"""
    return binascii.hexlify(os.urandom(16)).decode("utf-8")


def included_in_paths(filepath, paths):
    """
    Returns true if the filepath is included in the list of paths
    that may contain full paths or wildcard paths that need to be
    expanded.

    :param str filepath: Filepath to check
    :params list paths: List of paths to check against

    :returns: True if included
    :rtype: bool
    """

    return any(fnmatch.fnmatch(filepath, path) for path in paths)


def parse_defines(apachectl):
    """
    Gets Defines from httpd process and returns a dictionary of
    the defined variables.

    :param str apachectl: Path to apachectl executable

    :returns: dictionary of defined variables
    :rtype: dict
    """

    variables = {}
    define_cmd = [apachectl, "-t", "-D",
                  "DUMP_RUN_CFG"]
    matches = parse_from_subprocess(define_cmd, r"Define: ([^ \n]*)")
    try:
        matches.remove("DUMP_RUN_CFG")
    except ValueError:
        return {}

    for match in matches:
        if match.count("=") > 1:
            logger.error("Unexpected number of equal signs in "
                         "runtime config dump.")
            raise errors.PluginError(
                "Error parsing Apache runtime variables")
        parts = match.partition("=")
        variables[parts[0]] = parts[2]

    return variables


def parse_includes(apachectl):
    """
    Gets Include directives from httpd process and returns a list of
    their values.

    :param str apachectl: Path to apachectl executable

    :returns: list of found Include directive values
    :rtype: list of str
    """

    inc_cmd = [apachectl, "-t", "-D",
               "DUMP_INCLUDES"]
    return parse_from_subprocess(inc_cmd, r"\(.*\) (.*)")


def parse_modules(apachectl):
    """
    Get loaded modules from httpd process, and return the list
    of loaded module names.

    :param str apachectl: Path to apachectl executable

    :returns: list of found LoadModule module names
    :rtype: list of str
    """

    mod_cmd = [apachectl, "-t", "-D",
               "DUMP_MODULES"]
    return parse_from_subprocess(mod_cmd, r"(.*)_module")


def parse_from_subprocess(command, regexp):
    """Get values from stdout of subprocess command

    :param list command: Command to run
    :param str regexp: Regexp for parsing

    :returns: list parsed from command output
    :rtype: list

    """
    stdout = _get_runtime_cfg(command)
    return re.compile(regexp).findall(stdout)


def _get_runtime_cfg(command):
    """
    Get runtime configuration info.

    :param command: Command to run

    :returns: stdout from command

    """
    try:
        proc = subprocess.Popen(
            command,
            stdout=subprocess.PIPE,
            stderr=subprocess.PIPE,
            universal_newlines=True)
        stdout, stderr = proc.communicate()

    except (OSError, ValueError):
        logger.error(
            "Error running command %s for runtime parameters!%s",
            command, os.linesep)
        raise errors.MisconfigurationError(
            "Error accessing loaded Apache parameters: {0}".format(
                command))
    # Small errors that do not impede
    if proc.returncode != 0:
        logger.warning("Error in checking parameter list: %s", stderr)
        raise errors.MisconfigurationError(
            "Apache is unable to check whether or not the module is "
            "loaded because Apache is misconfigured.")

    return stdout

def find_ssl_apache_conf(prefix):
    """
    Find a TLS Apache config file in the dedicated storage.
    :param str prefix: prefix of the TLS Apache config file to find
    :return: the path the TLS Apache config file
    :rtype: str
    """
    return pkg_resources.resource_filename(
        "certbot_apache",
        os.path.join("_internal", "tls_configs", "{0}-options-ssl-apache.conf".format(prefix)))<|MERGE_RESOLUTION|>--- conflicted
+++ resolved
@@ -9,12 +9,9 @@
 import subprocess
 import time
 
-<<<<<<< HEAD
+import pkg_resources
+
 from certbot import crypto_util
-=======
-import pkg_resources
-
->>>>>>> 06e68cce
 from certbot import errors
 from certbot import util
 
