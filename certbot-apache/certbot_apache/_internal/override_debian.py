""" Distribution specific override class for Debian family (Ubuntu/Debian) """
import logging

import pkg_resources
import zope.interface

from certbot import errors
from certbot import interfaces
from certbot import util
from certbot.compat import filesystem
from certbot.compat import os
<<<<<<< HEAD
from certbot.plugins.enhancements import OCSPPrefetchEnhancement

=======
>>>>>>> f520d482
from certbot_apache._internal import apache_util
from certbot_apache._internal import configurator

logger = logging.getLogger(__name__)


@zope.interface.provider(interfaces.IPluginFactory)
class DebianConfigurator(configurator.ApacheConfigurator):
    """Debian specific ApacheConfigurator override class"""

    OS_DEFAULTS = dict(
        server_root="/etc/apache2",
        vhost_root="/etc/apache2/sites-available",
        vhost_files="*",
        logs_root="/var/log/apache2",
        ctl="apache2ctl",
        version_cmd=['apache2ctl', '-v'],
        restart_cmd=['apache2ctl', 'graceful'],
        conftest_cmd=['apache2ctl', 'configtest'],
        enmod="a2enmod",
        dismod="a2dismod",
        le_vhost_ext="-le-ssl.conf",
        handle_modules=True,
        handle_sites=True,
        challenge_location="/etc/apache2",
        MOD_SSL_CONF_SRC=pkg_resources.resource_filename(
            "certbot_apache", os.path.join("_internal", "options-ssl-apache.conf"))
    )

    def enable_site(self, vhost):
        """Enables an available site, Apache reload required.

        .. note:: Does not make sure that the site correctly works or that all
                  modules are enabled appropriately.

        :param vhost: vhost to enable
        :type vhost: :class:`~certbot_apache._internal.obj.VirtualHost`

        :raises .errors.NotSupportedError: If filesystem layout is not
            supported.

        """
        if vhost.enabled:
            return None

        enabled_path = ("%s/sites-enabled/%s" %
                        (self.parser.root,
                         os.path.basename(vhost.filep)))
        if not os.path.isdir(os.path.dirname(enabled_path)):
            # For some reason, sites-enabled / sites-available do not exist
            # Call the parent method
            return super(DebianConfigurator, self).enable_site(vhost)
        self.reverter.register_file_creation(False, enabled_path)
        try:
            os.symlink(vhost.filep, enabled_path)
        except OSError as err:
            if os.path.islink(enabled_path) and filesystem.realpath(
               enabled_path) == vhost.filep:
                # Already in shape
                vhost.enabled = True
                return None
            logger.warning(
                "Could not symlink %s to %s, got error: %s", enabled_path,
                vhost.filep, err.strerror)
            errstring = ("Encountered error while trying to enable a " +
                         "newly created VirtualHost located at {0} by " +
                         "linking to it from {1}")
            raise errors.NotSupportedError(errstring.format(vhost.filep,
                                                            enabled_path))
        vhost.enabled = True
        logger.info("Enabling available site: %s", vhost.filep)
        self.save_notes += "Enabled site %s\n" % vhost.filep
        return None

    def enable_mod(self, mod_name, temp=False):
        """Enables module in Apache.

        Both enables and reloads Apache so module is active.

        :param str mod_name: Name of the module to enable. (e.g. 'ssl')
        :param bool temp: Whether or not this is a temporary action.

        :raises .errors.NotSupportedError: If the filesystem layout is not
            supported.
        :raises .errors.MisconfigurationError: If a2enmod or a2dismod cannot be
            run.

        """
        avail_path = os.path.join(self.parser.root, "mods-available")
        enabled_path = os.path.join(self.parser.root, "mods-enabled")
        if not os.path.isdir(avail_path) or not os.path.isdir(enabled_path):
            raise errors.NotSupportedError(
                "Unsupported directory layout. You may try to enable mod %s "
                "and try again." % mod_name)

        deps = apache_util.get_mod_deps(mod_name)

        # Enable all dependencies
        for dep in deps:
            if (dep + "_module") not in self.parser.modules:
                self._enable_mod_debian(dep, temp)
                self.parser.add_mod(dep)
                note = "Enabled dependency of %s module - %s" % (mod_name, dep)
                if not temp:
                    self.save_notes += note + os.linesep
                logger.debug(note)

        # Enable actual module
        self._enable_mod_debian(mod_name, temp)
        self.parser.add_mod(mod_name)

        if not temp:
            self.save_notes += "Enabled %s module in Apache\n" % mod_name
        logger.info("Enabled Apache %s module", mod_name)

        # Modules can enable additional config files. Variables may be defined
        # within these new configuration sections.
        # Reload is not necessary as DUMP_RUN_CFG uses latest config.
        self.parser.update_runtime_variables()

    def _enable_mod_debian(self, mod_name, temp):
        """Assumes mods-available, mods-enabled layout."""
        # Generate reversal command.
        # Try to be safe here... check that we can probably reverse before
        # applying enmod command
        if not util.exe_exists(self.option("dismod")):
            raise errors.MisconfigurationError(
                "Unable to find a2dismod, please make sure a2enmod and "
                "a2dismod are configured correctly for certbot.")

        self.reverter.register_undo_command(
            temp, [self.option("dismod"), "-f", mod_name])
        util.run_script([self.option("enmod"), mod_name])


OCSPPrefetchEnhancement.register(DebianConfigurator)  # pylint: disable=no-member<|MERGE_RESOLUTION|>--- conflicted
+++ resolved
@@ -9,11 +9,8 @@
 from certbot import util
 from certbot.compat import filesystem
 from certbot.compat import os
-<<<<<<< HEAD
 from certbot.plugins.enhancements import OCSPPrefetchEnhancement
 
-=======
->>>>>>> f520d482
 from certbot_apache._internal import apache_util
 from certbot_apache._internal import configurator
 
