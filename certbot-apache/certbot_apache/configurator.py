--- conflicted
+++ resolved
@@ -143,15 +143,12 @@
         return os.path.join(self.config.config_dir,
                             constants.MOD_SSL_CONF_DEST)
 
-<<<<<<< HEAD
-=======
     @property
     def updated_mod_ssl_conf_digest(self):
         """Full absolute path to digest of updated SSL configuration file."""
         return os.path.join(self.config.config_dir, constants.UPDATED_MOD_SSL_CONF_DIGEST)
 
 
->>>>>>> 6bb95c65
     def prepare(self):
         """Prepare the authenticator/installer.
 
