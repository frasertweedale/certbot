"""Let's Encrypt client interfaces."""
import zope.interface

# pylint: disable=no-self-argument,no-method-argument,no-init,inherit-non-class
# pylint: disable=too-few-public-methods


class IPluginFactory(zope.interface.Interface):
    """IPlugin factory.

    Objects providing this interface will be called without satisfying
    any entry point "extras" (extra dependencies) you might have defined
    for your plugin, e.g (excerpt from ``setup.py`` script)::

      setup(
          ...
          entry_points={
              'letsencrypt.plugins': [
                  'name=example_project.plugin[plugin_deps]',
              ],
          },
          extras_require={
              'plugin_deps': ['dep1', 'dep2'],
          }
      )

    Therefore, make sure such objects are importable and usable without
    extras. This is necessary, because CLI does the following operations
    (in order):

      - loads an entry point,
      - calls `inject_parser_options`,
      - requires an entry point,
      - creates plugin instance (`__call__`).

    """

    description = zope.interface.Attribute("Short plugin description")

    def __call__(config, name):
        """Create new `IPlugin`.

        :param IConfig config: Configuration.
        :param str name: Unique plugin name.

        """

    def inject_parser_options(parser, name):
        """Inject argument parser options (flags).

        1. Be nice and prepend all options and destinations with
        `~.option_namespace` and `~.dest_namespace`.

        2. Inject options (flags) only. Positional arguments are not
        allowed, as this would break the CLI.

        :param ArgumentParser parser: (Almost) top-level CLI parser.
        :param str name: Unique plugin name.

        """


class IPlugin(zope.interface.Interface):
    """Let's Encrypt plugin."""

    def prepare():
        """Prepare the plugin.

         Finish up any additional initialization.

         :raises letsencrypt.errors.LetsEncryptMisconfigurationError:
             when full initialization cannot be completed. Plugin will be
             displayed on a list of available plugins.
         :raises letsencrypt.errors.LetsEncryptNoInstallationError:
             when the necessary programs/files cannot be located. Plugin
             will NOT be displayed on a list of available plugins.

        """

    def more_info():
        """Human-readable string to help the user.

        Should describe the steps taken and any relevant info to help the user
        decide which plugin to use.

        """


class IAuthenticator(IPlugin):
    """Generic Let's Encrypt Authenticator.

    Class represents all possible tools processes that have the
    ability to perform challenges and attain a certificate.

    """

    def get_chall_pref(domain):
        """Return list of challenge preferences.

        :param str domain: Domain for which challenge preferences are sought.

        :returns: List of challege types (subclasses of
            :class:`acme.challenges.Challenge`) with the most
            preferred challenges first. If a type is not specified, it means the
            Authenticator cannot perform the challenge.
        :rtype: list

        """

    def perform(achalls):
        """Perform the given challenge.

        :param list achalls: Non-empty (guaranteed) list of
            :class:`~letsencrypt.achallenges.AnnotatedChallenge`
            instances, such that it contains types found within
            :func:`get_chall_pref` only.

        :returns: List of ACME
            :class:`~acme.challenges.ChallengeResponse` instances
            or if the :class:`~acme.challenges.Challenge` cannot
            be fulfilled then:

            ``None``
              Authenticator can perform challenge, but not at this time.
            ``False``
              Authenticator will never be able to perform (error).

        :rtype: :class:`list` of
            :class:`acme.challenges.ChallengeResponse`

        """

    def cleanup(achalls):
        """Revert changes and shutdown after challenges complete.

        :param list achalls: Non-empty (guaranteed) list of
            :class:`~letsencrypt.achallenges.AnnotatedChallenge`
            instances, a subset of those previously passed to :func:`perform`.

        """


class IConfig(zope.interface.Interface):
    """Let's Encrypt user-supplied configuration.

    .. warning:: The values stored in the configuration have not been
        filtered, stripped or sanitized.

    """
    server = zope.interface.Attribute(
        "CA hostname (and optionally :port). The server certificate must "
        "be trusted in order to avoid further modifications to the client.")
    email = zope.interface.Attribute(
        "Email used for registration and recovery contact.")
    rsa_key_size = zope.interface.Attribute("Size of the RSA key.")

    config_dir = zope.interface.Attribute("Configuration directory.")
    work_dir = zope.interface.Attribute("Working directory.")
    backup_dir = zope.interface.Attribute("Configuration backups directory.")
    temp_checkpoint_dir = zope.interface.Attribute(
        "Temporary checkpoint directory.")
    in_progress_dir = zope.interface.Attribute(
        "Directory used before a permanent checkpoint is finalized.")
    cert_key_backup = zope.interface.Attribute(
        "Directory where all certificates and keys are stored. "
        "Used for easy revocation.")
    accounts_dir = zope.interface.Attribute(
        "Directory where all account information is stored.")
    account_keys_dir = zope.interface.Attribute(
        "Directory where all account keys are stored.")
    rec_token_dir = zope.interface.Attribute(
        "Directory where all recovery tokens are saved.")

<<<<<<< HEAD
    key_dir = zope.interface.Attribute("Keys storage.")
    cert_dir = zope.interface.Attribute("Certificates and CSRs storage.")
=======
    le_vhost_ext = zope.interface.Attribute(
        "SSL vhost configuration extension.")

    cert_path = zope.interface.Attribute("Let's Encrypt certificate file path.")
    chain_path = zope.interface.Attribute("Let's Encrypt chain file path.")
>>>>>>> d01b17f1

    test_mode = zope.interface.Attribute(
        "Test mode. Disables certificate verification.")


class IInstaller(IPlugin):
    """Generic Let's Encrypt Installer Interface.

    Represents any server that an X509 certificate can be placed.

    """

    def get_all_names():
        """Returns all names that may be authenticated."""

    def deploy_cert(domain, cert_path, key_path, chain_path=None):
        """Deploy certificate.

        :param str domain: domain to deploy certificate file
        :param str cert_path: absolute path to the certificate file
        :param str key_path: absolute path to the private key file
        :param str chain_path: absolute path to the certificate chain file

        """

    def enhance(domain, enhancement, options=None):
        """Perform a configuration enhancement.

        :param str domain: domain for which to provide enhancement
        :param str enhancement: An enhancement as defined in
            :const:`~letsencrypt.constants.ENHANCEMENTS`
        :param options: Flexible options parameter for enhancement.
            Check documentation of
            :const:`~letsencrypt.constants.ENHANCEMENTS`
            for expected options for each enhancement.

        """

    def supported_enhancements():
        """Returns a list of supported enhancements.

        :returns: supported enhancements which should be a subset of
            :const:`~letsencrypt.constants.ENHANCEMENTS`
        :rtype: :class:`list` of :class:`str`

        """

    def get_all_certs_keys():
        """Retrieve all certs and keys set in configuration.

        :returns: tuples with form `[(cert, key, path)]`, where:

            - `cert` - str path to certificate file
            - `key` - str path to associated key file
            - `path` - file path to configuration file

        :rtype: list

        """

    def save(title=None, temporary=False):
        """Saves all changes to the configuration files.

        Both title and temporary are needed because a save may be
        intended to be permanent, but the save is not ready to be a full
        checkpoint

        :param str title: The title of the save. If a title is given, the
            configuration will be saved as a new checkpoint and put in a
            timestamped directory. `title` has no effect if temporary is true.

        :param bool temporary: Indicates whether the changes made will
            be quickly reversed in the future (challenges)

        """

    def rollback_checkpoints(rollback=1):
        """Revert `rollback` number of configuration checkpoints."""

    def view_config_changes():
        """Display all of the LE config changes."""

    def config_test():
        """Make sure the configuration is valid."""

    def restart():
        """Restart or refresh the server content."""


class IDisplay(zope.interface.Interface):
    """Generic display."""

    def notification(message, height, pause):
        """Displays a string message

        :param str message: Message to display
        :param int height: Height of dialog box if applicable
        :param bool pause: Whether or not the application should pause for
            confirmation (if available)

        """

    def menu(message, choices,
             ok_label="OK", cancel_label="Cancel", help_label=""):
        """Displays a generic menu.

        :param str message: message to display

        :param choices: choices
        :type choices: :class:`list` of :func:`tuple` or :class:`str`

        :param str ok_label: label for OK button
        :param str cancel_label: label for Cancel button
        :param str help_label: label for Help button

        :returns: tuple of (`code`, `index`) where
            `code` - str display exit code
            `index` - int index of the user's selection

        """

    def input(message):
        """Accept input from the user.

        :param str message: message to display to the user

        :returns: tuple of (`code`, `input`) where
            `code` - str display exit code
            `input` - str of the user's input
        :rtype: tuple

        """

    def yesno(message, yes_label="Yes", no_label="No"):
        """Query the user with a yes/no question.

        Yes and No label must begin with different letters.

        :param str message: question for the user

        :returns: True for "Yes", False for "No"
        :rtype: bool

        """

    def checklist(message, tags, default_state):
        """Allow for multiple selections from a menu.

        :param str message: message to display to the user
        :param list tags: where each is of type :class:`str` len(tags) > 0
        :param bool default_status: If True, items are in a selected state by
            default.

        """


class IValidator(zope.interface.Interface):
    """Configuration validator."""

    def redirect(name):
        """Verify redirect to HTTPS."""

    def ocsp_stapling(name):
        """Verify ocsp stapling for domain."""

    def https(names):
        """Verify HTTPS is enabled for domain."""

    def hsts(name):
        """Verify HSTS header is enabled."""<|MERGE_RESOLUTION|>--- conflicted
+++ resolved
@@ -171,16 +171,8 @@
     rec_token_dir = zope.interface.Attribute(
         "Directory where all recovery tokens are saved.")
 
-<<<<<<< HEAD
     key_dir = zope.interface.Attribute("Keys storage.")
     cert_dir = zope.interface.Attribute("Certificates and CSRs storage.")
-=======
-    le_vhost_ext = zope.interface.Attribute(
-        "SSL vhost configuration extension.")
-
-    cert_path = zope.interface.Attribute("Let's Encrypt certificate file path.")
-    chain_path = zope.interface.Attribute("Let's Encrypt chain file path.")
->>>>>>> d01b17f1
 
     test_mode = zope.interface.Attribute(
         "Test mode. Disables certificate verification.")
