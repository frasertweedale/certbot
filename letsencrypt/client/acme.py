--- conflicted
+++ resolved
@@ -35,14 +35,8 @@
 
     :returns: None if validation was successful.
     :raises: jsonschema.ValidationError if validation was unsuccessful
+             ValueError if the object cannot even be parsed as valid JSON
 
-<<<<<<< HEAD
-=======
-    Success will return None; failure to validate will raise a
-    jsonschema.ValidationError exception describing the reason that the
-    object could not be validated successfully, or a ValueError exception
-    if the object cannot even be parsed as valid JSON.
->>>>>>> faaf101f
     """
     schemata = SCHEMATA if schemata is None else schemata
     json_object = json.loads(json_string)
