"""Tests for recovery_token.py."""
import os
import unittest
import shutil
import tempfile

import mock

from letsencrypt.client import challenge_util


class RecoveryTokenTest(unittest.TestCase):
    def setUp(self):
        from letsencrypt.client.recovery_token import RecoveryToken
        server = "demo_server"
        self.base_dir = tempfile.mkdtemp("tokens")
        self.token_dir = os.path.join(self.base_dir, server)
        self.rec_token = RecoveryToken(server, self.base_dir)

    def tearDown(self):
        shutil.rmtree(self.base_dir)

    def test_store_token(self):
        self.rec_token.store_token("example.com", 111)
        path = os.path.join(self.token_dir, "example.com")
        self.assertTrue(os.path.isfile(path))
        with open(path) as token_fd:
            self.assertEqual(token_fd.read(), "111")

    def test_requires_human(self):
        self.rec_token.store_token("example2.com", 222)
        self.assertFalse(self.rec_token.requires_human("example2.com"))
        self.assertTrue(self.rec_token.requires_human("example3.com"))

    def test_cleanup(self):
        self.rec_token.store_token("example3.com", 333)
        self.assertFalse(self.rec_token.requires_human("example3.com"))

        self.rec_token.cleanup(challenge_util.RecTokenChall("example3.com"))
        self.assertTrue(self.rec_token.requires_human("example3.com"))

        # Shouldn't throw an error
        self.rec_token.cleanup(challenge_util.RecTokenChall("example4.com"))

    def test_perform_stored(self):
        self.rec_token.store_token("example4.com", 444)
        response = self.rec_token.perform(
            challenge_util.RecTokenChall("example4.com"))

        self.assertEqual(response, {"type": "recoveryToken", "token": "444"})

    @mock.patch("letsencrypt.client.recovery_token.zope.component.getUtility")
    def test_perform_not_stored(self, mock_input):
<<<<<<< HEAD
        from letsencrypt.client.challenge_util import RecTokenChall

        mock_input().input.side_effect = [(0, "555"), (1, "000")]
        response = self.rec_token.perform(RecTokenChall("example5.com"))
=======
        mock_input().generic_input.side_effect = [(0, "555"), (1, "000")]
        response = self.rec_token.perform(
            challenge_util.RecTokenChall("example5.com"))
>>>>>>> 9d090017
        self.assertEqual(response, {"type": "recoveryToken", "token": "555"})

        response = self.rec_token.perform(
            challenge_util.RecTokenChall("example6.com"))
        self.assertTrue(response is None)


if __name__ == "__main__":
    unittest.main()<|MERGE_RESOLUTION|>--- conflicted
+++ resolved
@@ -51,16 +51,10 @@
 
     @mock.patch("letsencrypt.client.recovery_token.zope.component.getUtility")
     def test_perform_not_stored(self, mock_input):
-<<<<<<< HEAD
-        from letsencrypt.client.challenge_util import RecTokenChall
-
         mock_input().input.side_effect = [(0, "555"), (1, "000")]
-        response = self.rec_token.perform(RecTokenChall("example5.com"))
-=======
-        mock_input().generic_input.side_effect = [(0, "555"), (1, "000")]
         response = self.rec_token.perform(
             challenge_util.RecTokenChall("example5.com"))
->>>>>>> 9d090017
+
         self.assertEqual(response, {"type": "recoveryToken", "token": "555"})
 
         response = self.rec_token.perform(
