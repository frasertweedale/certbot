--- conflicted
+++ resolved
@@ -29,12 +29,8 @@
 
 STR_CONFIG_ITEMS = ["config_dir", "logs_dir", "work_dir", "user_agent",
                     "server", "account", "authenticator", "installer",
-<<<<<<< HEAD
                     "standalone_supported_challenges", "ecdsa_curve",
-                    "key_types"]
-=======
-                    "standalone_supported_challenges", "renew_hook"]
->>>>>>> 839ff7a2
+                    "key_types", "renew_hook"]
 INT_CONFIG_ITEMS = ["rsa_key_size", "tls_sni_01_port", "http01_port"]
 
 
