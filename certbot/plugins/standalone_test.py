"""Tests for certbot.plugins.standalone."""
import argparse
import socket
import unittest
<<<<<<< HEAD
=======
# https://github.com/python/typeshed/blob/master/stdlib/2and3/socket.pyi
>>>>>>> 255e5120
from socket import errno as socket_errors  # type: ignore

import josepy as jose
import mock
import six

import OpenSSL.crypto  # pylint: disable=unused-import

from acme import challenges
<<<<<<< HEAD
=======
from acme import standalone as acme_standalone  # pylint: disable=unused-import
>>>>>>> 255e5120
from acme.magic_typing import Dict, Tuple, Set  # pylint: disable=unused-import, no-name-in-module

from certbot import achallenges
from certbot import errors

from certbot.tests import acme_util
from certbot.tests import util as test_util


class ServerManagerTest(unittest.TestCase):
    """Tests for certbot.plugins.standalone.ServerManager."""

    def setUp(self):
        from certbot.plugins.standalone import ServerManager
<<<<<<< HEAD
        self.certs = {}  # type: Dict[bytes, Tuple[OpenSSL.crypto.PKey, OpenSSL.crypto.PKey]]
        self.http_01_resources = {}  # type: Set[challenges.HTTP01Response]
=======
        self.certs = {}  # type: Dict[bytes, Tuple[OpenSSL.crypto.PKey, OpenSSL.crypto.X509]]
        self.http_01_resources = {} \
        # type: Set[acme_standalone.HTTP01RequestHandler.HTTP01Resource]
>>>>>>> 255e5120
        self.mgr = ServerManager(self.certs, self.http_01_resources)

    def test_init(self):
        self.assertTrue(self.mgr.certs is self.certs)
        self.assertTrue(
            self.mgr.http_01_resources is self.http_01_resources)

    def _test_run_stop(self, challenge_type):
        server = self.mgr.run(port=0, challenge_type=challenge_type)
        port = server.getsocknames()[0][1]  # pylint: disable=no-member
        self.assertEqual(self.mgr.running(), {port: server})
        self.mgr.stop(port=port)
        self.assertEqual(self.mgr.running(), {})

    def test_run_stop_tls_sni_01(self):
        self._test_run_stop(challenges.TLSSNI01)

    def test_run_stop_http_01(self):
        self._test_run_stop(challenges.HTTP01)

    def test_run_idempotent(self):
        server = self.mgr.run(port=0, challenge_type=challenges.HTTP01)
        port = server.getsocknames()[0][1]  # pylint: disable=no-member
        server2 = self.mgr.run(port=port, challenge_type=challenges.HTTP01)
        self.assertEqual(self.mgr.running(), {port: server})
        self.assertTrue(server is server2)
        self.mgr.stop(port)
        self.assertEqual(self.mgr.running(), {})

    def test_run_bind_error(self):
        some_server = socket.socket(socket.AF_INET6)
        some_server.bind(("", 0))
        port = some_server.getsockname()[1]
        maybe_another_server = socket.socket()
        try:
            maybe_another_server.bind(("", port))
        except socket.error:
            pass
        self.assertRaises(
            errors.StandaloneBindError, self.mgr.run, port,
            challenge_type=challenges.HTTP01)
        self.assertEqual(self.mgr.running(), {})


class SupportedChallengesActionTest(unittest.TestCase):
    """Tests for plugins.standalone.SupportedChallengesAction."""

    def _call(self, value):
        with mock.patch("certbot.plugins.standalone.logger") as mock_logger:
            # stderr is mocked to prevent potential argparse error
            # output from cluttering test output
            with mock.patch("sys.stderr"):
                config = self.parser.parse_args([self.flag, value])

        self.assertTrue(mock_logger.warning.called)
        return getattr(config, self.dest)

    def setUp(self):
        self.flag = "--standalone-supported-challenges"
        self.dest = self.flag[2:].replace("-", "_")
        self.parser = argparse.ArgumentParser()

        from certbot.plugins.standalone import SupportedChallengesAction
        self.parser.add_argument(self.flag, action=SupportedChallengesAction)

    def test_correct(self):
        self.assertEqual("tls-sni-01", self._call("tls-sni-01"))
        self.assertEqual("http-01", self._call("http-01"))
        self.assertEqual("tls-sni-01,http-01", self._call("tls-sni-01,http-01"))
        self.assertEqual("http-01,tls-sni-01", self._call("http-01,tls-sni-01"))

    def test_unrecognized(self):
        assert "foo" not in challenges.Challenge.TYPES
        self.assertRaises(SystemExit, self._call, "foo")

    def test_not_subset(self):
        self.assertRaises(SystemExit, self._call, "dns")

    def test_dvsni(self):
        self.assertEqual("tls-sni-01", self._call("dvsni"))
        self.assertEqual("http-01,tls-sni-01", self._call("http-01,dvsni"))
        self.assertEqual("tls-sni-01,http-01", self._call("dvsni,http-01"))


def get_open_port():
    """Gets an open port number from the OS."""
    open_socket = socket.socket(socket.AF_INET, socket.SOCK_STREAM, 0)
    open_socket.bind(("", 0))
    port = open_socket.getsockname()[1]
    open_socket.close()
    return port


class AuthenticatorTest(unittest.TestCase):
    """Tests for certbot.plugins.standalone.Authenticator."""

    def setUp(self):
        from certbot.plugins.standalone import Authenticator

        self.config = mock.MagicMock(
            tls_sni_01_port=get_open_port(), http01_port=get_open_port(),
            standalone_supported_challenges="tls-sni-01,http-01")
        self.auth = Authenticator(self.config, name="standalone")
        self.auth.servers = mock.MagicMock()

    def test_supported_challenges(self):
        self.assertEqual(self.auth.supported_challenges,
                         [challenges.TLSSNI01, challenges.HTTP01])

    def test_supported_challenges_configured(self):
        self.config.standalone_supported_challenges = "tls-sni-01"
        self.assertEqual(self.auth.supported_challenges,
                         [challenges.TLSSNI01])

    def test_more_info(self):
        self.assertTrue(isinstance(self.auth.more_info(), six.string_types))

    def test_get_chall_pref(self):
        self.assertEqual(self.auth.get_chall_pref(domain=None),
                         [challenges.TLSSNI01, challenges.HTTP01])

    def test_get_chall_pref_configured(self):
        self.config.standalone_supported_challenges = "tls-sni-01"
        self.assertEqual(self.auth.get_chall_pref(domain=None),
                         [challenges.TLSSNI01])

    def test_perform(self):
        achalls = self._get_achalls()
        response = self.auth.perform(achalls)

        expected = [achall.response(achall.account_key) for achall in achalls]
        self.assertEqual(response, expected)

    @test_util.patch_get_utility()
    def test_perform_eaddrinuse_retry(self, mock_get_utility):
        mock_utility = mock_get_utility()
        errno = socket_errors.EADDRINUSE
        error = errors.StandaloneBindError(mock.MagicMock(errno=errno), -1)
        self.auth.servers.run.side_effect = [error] + 2 * [mock.MagicMock()]
        mock_yesno = mock_utility.yesno
        mock_yesno.return_value = True

        self.test_perform()
        self._assert_correct_yesno_call(mock_yesno)

    @test_util.patch_get_utility()
    def test_perform_eaddrinuse_no_retry(self, mock_get_utility):
        mock_utility = mock_get_utility()
        mock_yesno = mock_utility.yesno
        mock_yesno.return_value = False

        errno = socket_errors.EADDRINUSE
        self.assertRaises(errors.PluginError, self._fail_perform, errno)
        self._assert_correct_yesno_call(mock_yesno)

    def _assert_correct_yesno_call(self, mock_yesno):
        yesno_args, yesno_kwargs = mock_yesno.call_args
        self.assertTrue("in use" in yesno_args[0])
        self.assertFalse(yesno_kwargs.get("default", True))

    def test_perform_eacces(self):
        errno = socket_errors.EACCES
        self.assertRaises(errors.PluginError, self._fail_perform, errno)

    def test_perform_unexpected_socket_error(self):
        errno = socket_errors.ENOTCONN
        self.assertRaises(
            errors.StandaloneBindError, self._fail_perform, errno)

    def _fail_perform(self, errno):
        error = errors.StandaloneBindError(mock.MagicMock(errno=errno), -1)
        self.auth.servers.run.side_effect = error
        self.auth.perform(self._get_achalls())

    @classmethod
    def _get_achalls(cls):
        domain = b'localhost'
        key = jose.JWK.load(test_util.load_vector('rsa512_key.pem'))
        http_01 = achallenges.KeyAuthorizationAnnotatedChallenge(
            challb=acme_util.HTTP01_P, domain=domain, account_key=key)
        tls_sni_01 = achallenges.KeyAuthorizationAnnotatedChallenge(
            challb=acme_util.TLSSNI01_P, domain=domain, account_key=key)

        return [http_01, tls_sni_01]

    def test_cleanup(self):
        self.auth.servers.running.return_value = {
            1: "server1",
            2: "server2",
        }
        self.auth.served["server1"].add("chall1")
        self.auth.served["server2"].update(["chall2", "chall3"])

        self.auth.cleanup(["chall1"])
        self.assertEqual(self.auth.served, {
            "server1": set(), "server2": set(["chall2", "chall3"])})
        self.auth.servers.stop.assert_called_once_with(1)

        self.auth.servers.running.return_value = {
            2: "server2",
        }
        self.auth.cleanup(["chall2"])
        self.assertEqual(self.auth.served, {
            "server1": set(), "server2": set(["chall3"])})
        self.assertEqual(1, self.auth.servers.stop.call_count)

        self.auth.cleanup(["chall3"])
        self.assertEqual(self.auth.served, {
            "server1": set(), "server2": set([])})
        self.auth.servers.stop.assert_called_with(2)

if __name__ == "__main__":
    unittest.main()  # pragma: no cover<|MERGE_RESOLUTION|>--- conflicted
+++ resolved
@@ -2,10 +2,7 @@
 import argparse
 import socket
 import unittest
-<<<<<<< HEAD
-=======
 # https://github.com/python/typeshed/blob/master/stdlib/2and3/socket.pyi
->>>>>>> 255e5120
 from socket import errno as socket_errors  # type: ignore
 
 import josepy as jose
@@ -15,10 +12,7 @@
 import OpenSSL.crypto  # pylint: disable=unused-import
 
 from acme import challenges
-<<<<<<< HEAD
-=======
 from acme import standalone as acme_standalone  # pylint: disable=unused-import
->>>>>>> 255e5120
 from acme.magic_typing import Dict, Tuple, Set  # pylint: disable=unused-import, no-name-in-module
 
 from certbot import achallenges
@@ -33,14 +27,9 @@
 
     def setUp(self):
         from certbot.plugins.standalone import ServerManager
-<<<<<<< HEAD
-        self.certs = {}  # type: Dict[bytes, Tuple[OpenSSL.crypto.PKey, OpenSSL.crypto.PKey]]
-        self.http_01_resources = {}  # type: Set[challenges.HTTP01Response]
-=======
         self.certs = {}  # type: Dict[bytes, Tuple[OpenSSL.crypto.PKey, OpenSSL.crypto.X509]]
         self.http_01_resources = {} \
         # type: Set[acme_standalone.HTTP01RequestHandler.HTTP01Resource]
->>>>>>> 255e5120
         self.mgr = ServerManager(self.certs, self.http_01_resources)
 
     def test_init(self):
