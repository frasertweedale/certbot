--- conflicted
+++ resolved
@@ -16,7 +16,6 @@
 
 logger = logging.getLogger(__name__)
 
-<<<<<<< HEAD
 RENEWER_EXTRA_MSG = (
     " For automated renewal, you may want to use a script that stops"
     " and starts your webserver. You can find an example at"
@@ -24,7 +23,7 @@
     ". Alternatively you can use the webroot plugin to renew without"
     " needing to stop and start your webserver.")
 
-=======
+
 def path_surgery(restart_cmd):
     """Attempt to perform PATH surgery to find restart_cmd
 
@@ -51,9 +50,10 @@
         return True
     else:
         expanded = " expanded" if any(added) else ""
-        logger.warn("Failed to find %s in%s PATH: %s", restart_cmd, expanded, path)
+        logger.warn("Failed to find %s in%s PATH: %s", restart_cmd,
+                    expanded, path)
         return False
->>>>>>> a506436d
+
 
 def already_listening(port, renewer=False):
     """Check if a process is already listening on the port.
